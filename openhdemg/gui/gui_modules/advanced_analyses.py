"""Module containing the advanced analysis options"""

from tkinter import ttk, W, E, N, S, StringVar, BooleanVar
import customtkinter as ctk
import os
from sys import platform
from pandastable import Table
import openhdemg.library as openhdemg
from openhdemg.gui.gui_modules.error_handler import show_error_dialog


class AdvancedAnalysis:
    """
    A class to manage advanced analysis tools in an openhdemg GUI application.

    This class provides a window for conducting advanced analyses on EMG data.
    It allows users to select and utilize different analysis tools and set
    parameters for these tools. The class supports functionalities like motor
    unit tracking, duplicate removal, and conduction velocity analysis.

    Attributes
    ----------
    parent : object
        The parent widget, typically the main application window, to which this
        AdvancedAnalysis instance belongs.
    matrix_rc_adv : StringVar
        Tkinter StringVar for storing matrix rows and columns information.
    filetype_adv : StringVar
        Tkinter StringVar for storing the file type information.
    threshold_adv : StringVar
        Tkinter StringVar for storing the threshold value for analysis.
    time_window : StringVar
        Tkinter StringVar for storing the time window for analysis.
    exclude_thres : BooleanVar
        Tkinter BooleanVar to indicate if a threshold is to be excluded.
    filter_adv : BooleanVar
        Tkinter BooleanVar to indicate if filtering is applied.
    show_adv : BooleanVar
        Tkinter BooleanVar to indicate if advanced results are to be shown.
    which_adv : StringVar
        Tkinter StringVar for specifying which advanced analysis to perform.
    emgfile1 : dict
        Dictionary to store the first EMG file's data.
    emgfile2 : dict
        Dictionary to store the second EMG file's data.
    extension_factor_adv : StringVar
        Tkinter StringVar for storing the extension factor for analysis.

    Methods
    -------
    __init__(self, parent)
        Initialize a new instance of the AdvancedAnalysis class.
    advanced_analysis(self)
        Perform the selected advanced analysis based on user-defined
        parameters.
    on_matrix_none_adv(self, *args)
        Callback function for handling changes in matrix code selection.

    Examples
    --------
    >>> main_window = Tk()
    >>> advanced_analysis = AdvancedAnalysis(main_window)
    # Usage of advanced_analysis methods as required

    Notes
    -----
    The class is designed to be a part of a larger GUI application and
    interacts with EMG data and analysis tools. It depends on the state and
    data of the `parent` widget.
    """

    def __init__(self, parent):
        """
        Initialize a new instance of the AdvancedAnalysis class.

        Sets up a window with various controls for performing advanced EMG
        data analyses. The method configures and places widgets for tool
        selection, matrix orientation, matrix code, and an analysis button in
        a grid layout. It also initializes several Tkinter StringVars and
        BooleanVars for user inputs and settings.

        Parameters
        ----------
        parent : object
            The parent widget, usually the main application window, which
            provides necessary context and data for the analysis functions.

        Raises
        ------
        AttributeError
            If certain operations are attempted without a loaded file or
            necessary data.
        """

        # Define attributes for later usage not defined in init
        self.matrix_rc_adv = StringVar()
        self.filetype_adv = StringVar()
        self.threshold_adv = StringVar()
        self.time_window = StringVar()
        self.exclude_thres = BooleanVar()
        self.filter_adv = BooleanVar()
        self.show_adv = BooleanVar()
        self.which_adv = StringVar()
        self.emgfile1 = {}
        self.emgfile2 = {}
        self.extension_factor_adv = StringVar()

        # Initialize parent and load parent settings
        self.parent = parent
        self.parent.load_settings()

        # Disable config for DELSYS files
        try:
            if self.parent.resdict["SOURCE"] == "DELSYS":
                show_error_dialog(
                    parent=self,
                    error=None,
                    solution=str(
                        "Advanced Tools for Delsys are only accessible from "
                        + "the library."
                    ),
                )
                return
        except AttributeError:
            pass  # Allow to open advanced tools even if no file is loaded
        except Exception as e:
            show_error_dialog(
                parent=self, error=e,
                solution=str("An unexpected error occurred."),
            )
            return

        # Open window
        self.a_window = ctk.CTkToplevel(fg_color="LightBlue4")
        self.a_window.title("Advanced Tools Window")

        # Set window icon
        head_path = os.path.dirname(os.path.dirname(os.path.abspath(__file__)))
<<<<<<< HEAD
        iconpath = head_path + "/gui_files/Icon2.ico"
        self.a_window.iconbitmap(iconpath)
        if platform.startswith("win"):
            self.a_window.after(200, lambda: self.a_window.iconbitmap(iconpath))
        
=======
        iconpath = head_path + "/gui_files/Icon_transp.ico"
        self.a_window.iconbitmap(default=iconpath)
        if platform.startswith("win"):
            self.a_window.after(200, lambda: self.a_window.iconbitmap(iconpath))

>>>>>>> f9d2d10d
        self.a_window.grab_set()

        # Set resizable window
        # Configure columns with a loop
        for col in range(3):
            self.a_window.columnconfigure(col, weight=1)

        # Configure rows with a loop
        for row in range(8):
            self.a_window.rowconfigure(row, weight=1)

        # Add Label
        ctk.CTkLabel(
            self.a_window,
            text="Select tool and matrix:",
            font=("Segoe UI", 20, "underline"),
            anchor="w",
        ).grid(row=0, column=0)

        # Analysis Tool
        ctk.CTkLabel(
            self.a_window, text="Analysis Tool", font=("Segoe UI", 18, "bold")
        ).grid(row=2, column=0, sticky=(W, E))

        # Add Selection Combobox
        adv_box_values = (
            "Motor Unit Tracking",
            "Duplicate Removal",
            "Conduction Velocity",
        )
        self.advanced_method = StringVar()
        adv_box = ctk.CTkComboBox(
            self.a_window,
            width=200,
            variable=self.advanced_method,
            values=adv_box_values,
            state="readonly",
        )
        adv_box.grid(row=2, column=1, sticky=(W, E))
        self.advanced_method.set("Motor Unit Tracking")

        # Matrix Orientation
        ctk.CTkLabel(
            self.a_window, text="Matrix Orientation",
            font=("Segoe UI", 18, "bold"),
        ).grid(row=3, column=0, sticky=(W, E))
        self.mat_orientation_adv = StringVar()
        orientation = ctk.CTkComboBox(
            self.a_window,
            width=100,
            variable=self.mat_orientation_adv,
            values=("0", "180"),
            state="readonly",
        )
        orientation.grid(row=3, column=1, sticky=(W, E))
        self.mat_orientation_adv.set("180")

        # Matrix code
        ctk.CTkLabel(
            self.a_window, text="Matrix Code", font=("Segoe UI", 18, "bold")
        ).grid(row=4, column=0, sticky=(W, E))
        self.mat_code_adv = StringVar()
        matrix_code_vals = (
            "Custom order",
            "None",
            "GR08MM1305",
            "GR04MM1305",
            "GR10MM0808",
        )
        matrix_code = ctk.CTkComboBox(
            self.a_window,
            width=150,
            variable=self.mat_code_adv,
            values=matrix_code_vals,
            state="readonly",
        )
        matrix_code.grid(row=4, column=1, sticky=(W, E))
        self.mat_code_adv.set("GR08MM1305")

        # Trace variable for updating window
        self.mat_code_adv.trace_add("write", self.on_matrix_none_adv)

        # Analysis Button
        adv_button = ctk.CTkButton(
            self.a_window,
            text="Advanced Analysis",
            command=self.advanced_analysis,
            fg_color="#000000",
            text_color="white",
            border_color="white",
            border_width=1,
            hover_color="#FFBF00",
        )
        adv_button.grid(column=0, row=7)

        # Add padding to widgets
        for child in self.a_window.winfo_children():
            child.grid_configure(padx=5, pady=5)

    # -----------------------------------------------------------------------------------------------
    # Advanced Analysis functionalities

    def on_matrix_none_adv(self, *args):
        """
        Handle changes in the matrix code selection in the AdvancedAnalysis
        GUI.

        This callback function is triggered when the `mat_code_adv` variable
        changes. It dynamically updates the GUI to add or remove an entry box
        for specifying matrix rows and columns. When 'None' is selected for
        the matrix code, it creates an entry box for the user to input the
        rows and columns. Otherwise, it removes this entry box.

        Parameters
        ----------
        *args : tuple
            The arguments passed to the callback function. Not used in the
            function but required for compatibility with Tkinter's trace
            mechanism.

        Notes
        -----
        The method is part of the AdvancedAnalysis class and interacts with
        the GUI elements specific to advanced analysis options. It ensures
        that the GUI is responsive to user selections and updates the
        interface accordingly.
        """

        # Necessary to distinguish between None and other
        if self.mat_code_adv.get() == "None":

            # Set label for matrix rows and columns
            self.mat_label_adv = ctk.CTkLabel(
                self.a_window, text="Rows,Columns:",
                font=("Segoe UI", 18, "bold"),
            )
            self.mat_label_adv.grid(row=5, column=1, sticky=W)

            self.row_cols_entry_adv = ctk.CTkEntry(
                self.a_window, width=80, textvariable=self.matrix_rc_adv
            )
            self.row_cols_entry_adv.grid(
                row=6, column=1, sticky=W, padx=5, pady=2,
            )
            self.matrix_rc_adv.set("13,5")
        else:
            # Remove the elements
            if hasattr(self, "row_cols_entry_adv"):
                self.row_cols_entry_adv.grid_forget()
                self.mat_label_adv.grid_forget()

        # Update main advanced window based on selection
        self.a_window.update_idletasks()

    def advanced_analysis(self):
        """
        Open a top-level window based on the selected advanced analysis method.

        This method is responsible for generating different GUI windows
        depending on the advanced analysis option chosen by the user. It
        dynamically creates GUI elements like dropdowns, buttons, and
        checkboxes specific to the selected analysis tool, such as 'Motor Unit
        Tracking', 'Conduction Velocity', or 'Duplicate Removal'.

        Raises
        ------
        AttributeError
            If a required file is not loaded prior to performing the analysis
            or if invalid rows and columns arguments are entered for the
            'Conduction Velocity' analysis.

        Notes
        -----
        The method is part of the AdvancedAnalysis class and interacts with
        other GUI elements and functionalities of the application. It ensures
        that the GUI adapts to the user's choice of analysis, providing
        relevant options and settings for each analysis type.
        """

        # Set head window
        self.head = ctk.CTkToplevel(fg_color="LightBlue4")
        self.head.title(self.advanced_method.get())

        # Set window icon
        head_path = os.path.dirname(os.path.dirname(os.path.abspath(__file__)))
        iconpath = head_path + "/gui_files/Icon_transp.ico"
        self.head.iconbitmap(default=iconpath)
        if platform.startswith("win"):
            self.head.after(200, lambda: self.head.iconbitmap(iconpath))

        self.head.grab_set()

        # Set resizable window
        # Configure columns with a loop
        for col in range(3):
            self.head.columnconfigure(col, weight=1)

        # Configure rows with a loop
        for row in range(17):
            self.head.rowconfigure(row, weight=1)

        # Specify Signal
        signal_value = ("OTB", "DEMUSE", "OPENHDEMG", "CUSTOMCSV")
        signal_entry = ctk.CTkComboBox(
            self.head,
            width=150,
            variable=self.filetype_adv,
            values=signal_value,
            state="readonly",
        )
        signal_entry.grid(column=0, row=1, sticky=(W, E))
        self.filetype_adv.set("Type of file")
        self.filetype_adv.trace_add("write", self.on_filetype_change_adv)

        # Load file
        load1 = ctk.CTkButton(
            self.head,
            text="Load File 1",
            command=self.open_emgfile1,
        )
        load1.grid(column=0, row=2, sticky=(W, E))

        # Load file
        load2 = ctk.CTkButton(
            self.head,
            text="Load File 2",
            command=self.open_emgfile2,
        )
        load2.grid(column=0, row=3, sticky=(W, E))

        # Threshold label
        threshold_label = ctk.CTkLabel(
            self.head, text="Threshold:", font=("Segoe UI", 18, "bold")
        )
        threshold_label.grid(column=0, row=9)

        # Combobox for threshold
        threshold_combobox = ctk.CTkComboBox(
            self.head,
            values=("0.6", "0.7", "0.8", "0.9"),
            variable=self.threshold_adv,
            state="readonly",
            width=100,
        )
        threshold_combobox.grid(column=1, row=9)
        self.threshold_adv.set("0.8")

        # Time Label
        time_window_label = ctk.CTkLabel(
            self.head, text="Time window (ms):", font=("Segoe UI", 18, "bold")
        )
        time_window_label.grid(column=0, row=10)

        # Time Combobox
        time_combobox = ctk.CTkComboBox(
            self.head,
            values=("25", "30", "40", "50", "75", "100"),
            variable=self.time_window,
            state="readonly",
            width=100,
        )
        time_combobox.grid(column=1, row=10)
        self.time_window.set("50")

        # Exclude below threshold
        exclude_label = ctk.CTkLabel(
            self.head, text="Exclude below threshold",
            font=("Segoe UI", 18, "bold"),
        )
        exclude_label.grid(column=0, row=11)

        # Add exclude checkbox
        exclude_checkbox = ctk.CTkCheckBox(
            self.head,
            variable=self.exclude_thres,
            bg_color="LightBlue4",
            onvalue=True,
            offvalue=False,
            text="",
        )
        exclude_checkbox.grid(column=1, row=11)
        self.exclude_thres.set(True)

        # Filter
        filter_label = ctk.CTkLabel(
            self.head, text="Filter", font=("Segoe UI", 18, "bold")
        )
        filter_label.grid(column=0, row=12)

        # Add filter checkbox
        filter_checkbox = ctk.CTkCheckBox(
            self.head,
            variable=self.filter_adv,
            bg_color="LightBlue4",
            onvalue=True,
            offvalue=False,
            text="",
        )
        filter_checkbox.grid(column=1, row=12)
        self.filter_adv.set(True)

        # Show
        show_label = ctk.CTkLabel(
            self.head, text="Show", font=("Segoe UI", 18, "bold"),
        )
        show_label.grid(column=0, row=13)

        # Add show checkbox
        show_checkbox = ctk.CTkCheckBox(
            self.head,
            variable=self.show_adv,
            bg_color="LightBlue4",
            onvalue=True,
            offvalue=False,
            text="",
        )
        show_checkbox.grid(column=1, row=13)

        # Add button to execute MU tracking
        track_button = ctk.CTkButton(
            self.head,
            text="Track",
            command=self.track_mus,
        )
        track_button.grid(column=0, row=15, columnspan=2, sticky=(W, E))

        # Add padding
        for child in self.head.winfo_children():
            child.grid_configure(padx=5, pady=5)

        # Add Which widget and update the track button
        # to match functionalities required for duplicate removal
        if self.advanced_method.get() == "Duplicate Removal":

            # Add Which label
            ctk.CTkLabel(
                self.head, text="Which", font=("Segoe UI", 18, "bold")
            ).grid(column=0, row=14)

            # Combobox for Which option
            which_combobox = ctk.CTkComboBox(
                self.head,
                values=["munumber", "accuracy"],
                variable=self.which_adv,
                state="readonly",
                width=150,
            )
            which_combobox.grid(row=14, column=1, padx=5, pady=5)
            self.which_adv.set("munumber")

            # Add button to execute MU tracking
            track_button.configure(
                text="Remove Duplicates",
                command=self.remove_duplicates_between,
            )

        if self.advanced_method.get() == "Conduction Velocity":
            try:
                # Destroy unnecessary pop-ups
                self.head.destroy()
                self.a_window.destroy()

                if self.mat_code_adv.get() == "None":

                    # Get rows and columns and turn into list
                    list_rcs = [int(i) for i in self.matrix_rc_adv.get().split(",")]

                    try:
                        # Sort emg file
                        sorted_rawemg = openhdemg.sort_rawemg(
                            self.parent.resdict,
                            code="None",
                            n_rows=list_rcs[0],
                            n_cols=list_rcs[1],
                        )
                    except ValueError as e:
                        show_error_dialog(
                            parent=self,
                            error=e,
                            solution=str(
                                "Number of specified rows and columns must "
                                + "match the number of channels."
                            ),
                        )
                        return

                elif self.mat_code_adv.get() == "Custom order":
                    try:
                        # Sort emg file
                        sorted_rawemg = openhdemg.sort_rawemg(
                            self.parent.resdict,
                            code="Custom order",
                            custom_sorting_order=self.parent.settings.custom_sorting_order,
                        )
                    except ValueError as e:
                        show_error_dialog(
                            parent=self,
                            error=e,
                            solution=str(
                                "Number of rows * columns must match the "
                                + "number of channels. Verify "
                                + "custom_sorting_order in settings."
                            ),
                        )
                        return

                else:
                    # Sort emg file
                    sorted_rawemg = openhdemg.sort_rawemg(
                        self.parent.resdict,
                        code=self.mat_code_adv.get(),
                        orientation=int(self.mat_orientation_adv.get()),
                    )

                openhdemg.MUcv_gui(
                    emgfile=self.parent.resdict,
                    sorted_rawemg=sorted_rawemg,
                    n_firings=self.parent.settings.MUcv_gui__n_firings,
                    muaps_timewindow=self.parent.settings.MUcv_gui__muaps_timewindow,
                    figsize=self.parent.settings.MUcv_gui__figsize,
                )

            except AttributeError as e:
                show_error_dialog(
                    parent=self,
                    error=e,
                    solution=str(
                        "Please make sure to load a file  in the main window "
                        + "for Conduction velocity calculation."
                    ),
                )
                self.head.destroy()

            except ValueError as e:
                show_error_dialog(
                    parent=self,
                    error=e,
                    solution=str(
                        "Please make sure to enter valid Rows,Columns arguments."
                        + " Arguments must be non-negative and seperated by `,`."
                    ),
                )
                self.head.destroy()

        # Destroy first window to avoid too many pop-ups
        self.a_window.withdraw()  # TODO check for reference as destroy will evoke tcl error upon continuing, whereas withdraw creates issue when closing.

    ### Define function for advanced analysis tools
    def open_emgfile1(self):
        """
        Open EMG file based on the selected file type.

        This function is used to open and store the first emgfile that is
        required for the MU tracking. As both files required are loaded by
        different buttons, two functions storing the two files were created.

        See Also
        --------
        open_emgfile1(), openhdemg.askopenfile()
        """

        try:
            if self.filetype_adv.get() == "OTB":
                self.emgfile1 = openhdemg.askopenfile(
                    filesource=self.filetype_adv.get(),
                    ignore_negative_ipts=self.parent.settings.emg_from_otb__ignore_negative_ipts,
                    otb_ext_factor=self.parent.settings.emg_from_otb__ext_factor,
                    otb_refsig_type=self.parent.settings.emg_from_otb__refsig,
                    otb_extras=self.parent.settings.emg_from_otb__extras,
                )
            elif self.filetype_adv.get() == "DEMUSE":
                self.emgfile1 = openhdemg.askopenfile(
                    filesource=self.filetype_adv.get(),
                    ignore_negative_ipts=self.parent.settings.emg_from_demuse__ignore_negative_ipts,
                )
            elif self.filetype_adv.get() == "CUSTOMCSV":
                self.emgfile1 = openhdemg.askopenfile(
                    filesource=self.filetype_adv.get(),
                    custom_ref_signal=self.parent.settings.emg_from_customcsv__ref_signal,
                    custom_raw_signal=self.parent.settings.emg_from_customcsv__raw_signal,
                    custom_ipts=self.parent.settings.emg_from_customcsv__ipts,
                    custom_mupulses=self.parent.settings.emg_from_customcsv__mupulses,
                    custom_binary_mus_firing=self.parent.settings.emg_from_customcsv__binary_mus_firing,
                    custom_accuracy=self.parent.settings.emg_from_customcsv__accuracy,
                    custom_extras=self.parent.settings.emg_from_customcsv__extras,
                    custom_fsamp=self.parent.settings.emg_from_customcsv__fsamp,
                    custom_ied=self.parent.settings.emg_from_customcsv__ied,
                )
            else:  # OPENHDEMG
                self.emgfile1 = openhdemg.askopenfile(
                    filesource=self.filetype_adv.get(),
                )

            # Add filename to GUI
            ctk.CTkLabel(
                self.head, text="File 1 loaded", font=("Segoe UI", 15, "bold")
            ).grid(column=1, row=2)

        except Exception as e:
            show_error_dialog(
                parent=self,
                error=e,
                solution=str(
                    "Make sure to specify a valid filetype or correct settings"
                ),
            )

    def open_emgfile2(self):
        """
        Open EMG file based on the selected file type.

        This function is used to open and store the first emgfile that is
        required for the MU tracking. As both files required are loaded by
        different buttons, two functions storing the two files were created.

        See Also
        --------
        open_emgfile1(), openhdemg.askopenfile()
        """

        try:
            if self.filetype_adv.get() == "OTB":
                self.emgfile2 = openhdemg.askopenfile(
                    filesource=self.filetype_adv.get(),
                    ignore_negative_ipts=self.parent.settings.emg_from_otb__ignore_negative_ipts,
                    otb_ext_factor=self.parent.settings.emg_from_otb__ext_factor,
                    otb_refsig_type=self.parent.settings.emg_from_otb__refsig,
                    otb_extras=self.parent.settings.emg_from_otb__extras,
                )
            elif self.filetype_adv.get() == "DEMUSE":
                self.emgfile2 = openhdemg.askopenfile(
                    filesource=self.filetype_adv.get(),
                    ignore_negative_ipts=self.parent.settings.emg_from_demuse__ignore_negative_ipts,
                )
            elif self.filetype_adv.get() == "CUSTOMCSV":
                self.emgfile2 = openhdemg.askopenfile(
                    filesource=self.filetype_adv.get(),
                    custom_ref_signal=self.parent.settings.emg_from_customcsv__ref_signal,
                    custom_raw_signal=self.parent.settings.emg_from_customcsv__raw_signal,
                    custom_ipts=self.parent.settings.emg_from_customcsv__ipts,
                    custom_mupulses=self.parent.settings.emg_from_customcsv__mupulses,
                    custom_binary_mus_firing=self.parent.settings.emg_from_customcsv__binary_mus_firing,
                    custom_accuracy=self.parent.settings.emg_from_customcsv__accuracy,
                    custom_extras=self.parent.settings.emg_from_customcsv__extras,
                    custom_fsamp=self.parent.settings.emg_from_customcsv__fsamp,
                    custom_ied=self.parent.settings.emg_from_customcsv__ied,
                )
            else:  # OPENHDEMG
                self.emgfile2 = openhdemg.askopenfile(
                    filesource=self.filetype_adv.get(),
                )

            # Add filename to GUI
            ctk.CTkLabel(
                self.head, text="File 2 loaded", font=("Segoe UI", 15, "bold")
            ).grid(column=1, row=3)

        except Exception as e:
            show_error_dialog(
                parent=self,
                error=e,
                solution=str(
                    "Make sure to specify a valid filetype or correct settings"
                ),
            )

    def on_filetype_change_adv(self, *args):
        """
        Handle changes in the file type selection in the AdvancedAnalysis GUI.

        This callback function is triggered when the `filetype_adv` variable
        changes. If filetype is set to != "OPENHDEMG", it will create a second
        combobox on the grid at column 0 and row 2 and when the filetype is
        set to "OPENHDEMG" it will remove the second combobox from the grid.

        Parameters
        ----------
        *args : tuple
            The arguments passed to the callback function. Not used in the
            function but required for compatibility with Tkinter's trace
            mechanism.

        Notes
        -----
        The method is part of the AdvancedAnalysis class and interacts with
        the GUI elements specific to file type selection. It ensures that the
        GUI is responsive to user selections and updates the interface
        accordingly.
        """

        # Make sure to forget all the previous labels
        if hasattr(self, "adv_verify_settings_text"):
            self.adv_verify_settings_text.grid_forget()

        if self.filetype_adv.get() != "OPENHDEMG":
            # Display the text: Verify openfiles settings!
            self.adv_verify_settings_text = ctk.CTkLabel(
                self.head,
                text="Verify openfiles settings!",
                font=("Segoe UI", 12, "bold"),
                text_color="black",
            )
            self.adv_verify_settings_text.grid(
                column=1, row=1, sticky=(W, E), padx=5,
            )

    def track_mus(self):
        """
        Perform MUs tracking on the loaded EMG files.

        Notes
        -----
        The function uses the openhdemg.tracking
        function to perform the tracking of MUs.

        Raises
        ------
        AttributeError
            If the required EMG files have not been loaded.
        ValueError
            If the input parameters are not valid.

        See Also
        --------
        openhdemg.tracking()
        """

        # Reload settings for tracking
        self.parent.load_settings()

        try:
            if self.mat_code_adv.get() == "None":
                # Get rows and columns and turn into list
                list_rcs = [int(i) for i in self.matrix_rc_adv.get().split(",")]
                n_rows = list_rcs[0]
                n_cols = list_rcs[1]
            else:
                n_rows = None
                n_cols = None
        except ValueError as e:
            show_error_dialog(
                parent=self,
                error=e,
                solution=str("Verify that Rows and Columns are separated by ','"),
            )

        try:
            # Track motor units
            tracking_res = openhdemg.tracking(
                emgfile1=self.emgfile1,
                emgfile2=self.emgfile2,
                firings=self.parent.settings.tracking__firings,
                derivation=self.parent.settings.tracking__derivation,
                threshold=float(self.threshold_adv.get()),
                timewindow=int(self.time_window.get()),
                matrixcode=self.mat_code_adv.get(),
                orientation=int(self.mat_orientation_adv.get()),
                n_rows=n_rows,
                n_cols=n_cols,
                custom_sorting_order=self.parent.settings.custom_sorting_order,
                exclude_belowthreshold=self.exclude_thres.get(),
                filter=self.filter_adv.get(),
                show=self.show_adv.get(),
            )

            # Add result terminal
            track_terminal = ttk.LabelFrame(
                self.head, text="MUs Tracking Result", height=100,
                relief="ridge",
            )
            track_terminal.grid(
                column=2,
                row=0,
                columnspan=2,
                rowspan=14,
                pady=8,
                padx=10,
                sticky=(N, S, W, E),
            )

            # Add table containing results to the label frame
            track_table = Table(track_terminal, dataframe=tracking_res)
            track_table.show()

        except AttributeError as e:
            show_error_dialog(
                parent=self,
                error=e,
                solution=str(
                    "Make sure to load all required EMG files prior to tracking."
                ),
            )

        except ValueError as e:
            show_error_dialog(
                parent=self,
                error=e,
                solution=str(
                    "Enter valid input parameters."
                    + "\nPotenital error sources:"
                    + "\n - Extension Factor (in case of OTB file)"
                    + "\n - Matrix Code"
                    + "\n - Matrix Orientation"
                    + "\n - Threshold"
                    + "\n - Rows,Columns"
                    + "\n - custom_sorting_order in settings"
                ),
            )

    def remove_duplicates_between(self):
        """
        Perform duplicate removal between two EMG files.

        Notes
        -----
        The function uses the openhdemg.remove_duplicates_between function to
        remove duplicates between two EMG files. If the required parameters
        are not provided, the function will raise an AttributeError or
        ValueError.

        Raises
        ------
        AttributeError
            If the required EMG files have not been loaded.
        ValueError
            If the input parameters are not valid.

        See Also
        --------
        openhdemg.remove_duplicates_between(), openhdemg.asksavefile()
        """

        try:
            if self.mat_code_adv.get() == "None":
                # Get rows and columns and turn into list
                list_rcs = [int(i) for i in self.matrix_rc_adv.get().split(",")]
                n_rows = list_rcs[0]
                n_cols = list_rcs[1]
            else:
                n_rows = None
                n_cols = None
        except ValueError as e:
            show_error_dialog(
                parent=self,
                error=e,
                solution=str("Verify that Rows and Columns are separated by ','"),
            )

        try:
            # Remove motor unit duplicates
            emg_file1, emg_file2, _ = openhdemg.remove_duplicates_between(
                emgfile1=self.emgfile1,
                emgfile2=self.emgfile2,
                firings=self.parent.settings.remove_duplicates_between__firings,
                derivation=self.parent.settings.remove_duplicates_between__derivation,
                timewindow=int(self.time_window.get()),
                threshold=float(self.threshold_adv.get()),
                matrixcode=self.mat_code_adv.get(),
                orientation=int(self.mat_orientation_adv.get()),
                n_rows=n_rows,
                n_cols=n_cols,
                custom_sorting_order=self.parent.settings.custom_sorting_order,
                filter=self.filter_adv.get(),
                show=self.show_adv.get(),
                which=self.which_adv.get(),
            )

            # Save files
            openhdemg.asksavefile(
                emg_file1,
                compresslevel=self.parent.settings.save_json_emgfile__compresslevel,
            )
            openhdemg.asksavefile(
                emg_file2,
                compresslevel=self.parent.settings.save_json_emgfile__compresslevel,
            )

        except AttributeError as e:
            show_error_dialog(
                parent=self,
                error=e,
                solution=str(
                    "Make sure to load all required EMG files prior to tracking."
                ),
            )

        except ValueError as e:
            show_error_dialog(
                parent=self,
                error=e,
                solution=str(
                    "Enter valid input parameters."
                    + "\nPotenital error sources:"
                    + "\n - Extension Factor (in case of OTB file)"
                    + "\n - Matrix Code"
                    + "\n - Matrix Orientation"
                    + "\n - Threshold"
                    + "\n - Which"
                    + "\n - Rows,Columns"
                    + "\n - custom_sorting_order in settings"
                ),
            )<|MERGE_RESOLUTION|>--- conflicted
+++ resolved
@@ -136,19 +136,11 @@
 
         # Set window icon
         head_path = os.path.dirname(os.path.dirname(os.path.abspath(__file__)))
-<<<<<<< HEAD
-        iconpath = head_path + "/gui_files/Icon2.ico"
-        self.a_window.iconbitmap(iconpath)
-        if platform.startswith("win"):
-            self.a_window.after(200, lambda: self.a_window.iconbitmap(iconpath))
-        
-=======
         iconpath = head_path + "/gui_files/Icon_transp.ico"
         self.a_window.iconbitmap(default=iconpath)
         if platform.startswith("win"):
             self.a_window.after(200, lambda: self.a_window.iconbitmap(iconpath))
 
->>>>>>> f9d2d10d
         self.a_window.grab_set()
 
         # Set resizable window
