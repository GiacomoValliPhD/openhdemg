"""
This file contains the gui functionalities of openhdemg.
"""

import importlib
import os
import subprocess
import sys
import threading
import tkinter as tk
import webbrowser
<<<<<<< HEAD
from tkinter import Canvas, E, N, S, StringVar, Tk, W, filedialog, messagebox, ttk

=======
from tkinter import (
    messagebox,
    ttk,
    filedialog,
    Canvas,
    StringVar,
    Tk,
    N,
    S,
    W,
    E,
)
>>>>>>> 73745830
import customtkinter as ctk
import matplotlib
import matplotlib.pyplot as plt
from matplotlib.backends.backend_tkagg import FigureCanvasTkAgg, NavigationToolbar2Tk
from pandastable import Table, config
from PIL import Image

<<<<<<< HEAD
=======
import matplotlib.pyplot as plt
import matplotlib
from matplotlib.backends.backend_tkagg import (
    FigureCanvasTkAgg,
    NavigationToolbar2Tk,
)

import openhdemg.library as openhdemg
>>>>>>> 73745830
import openhdemg.gui.settings as settings
import openhdemg.library as openhdemg
from openhdemg.gui.gui_modules import (
<<<<<<< HEAD
    AdvancedAnalysis,
    AnalyseForce,
    EditSig,
    GUIHelpers,
    MuAnalysis,
    MURemovalWindow,
    PlotEmg,
=======
    MURemovalWindow,
    EditSig,
    GUIHelpers,
    AnalyseForce,
    MuAnalysis,
    PlotEmg,
    AdvancedAnalysis,
>>>>>>> 73745830
    show_error_dialog,
)

matplotlib.use("TkAgg")
ctk.set_default_color_theme(
    os.path.dirname(os.path.abspath(__file__)) + "/gui_files/gui_color_theme.json"
)


class emgGUI(tk.Tk):
    """
    This class is used to create a graphical user interface for the openhdemg
    library.

    Within this class and corresponding childs, most functionalities of the
    openhdemg library are packed in a GUI. However, the library is more
    comprehensive and much more adaptable to the users needs.

    Attributes
    ----------
    self.canvas : matplotlib.backends.backend_tkagg
        Canvas for plotting figures inside the GUI.
    self.channels : int or list
        The channel (int) or channels (list of int) to plot.
        The list can be passed as a manually-written with: "0,1,2,3,4,5...,n",
        channels is expected to be with base 0.
    self.fig : matplotlib.figure
        Figure to be plotted on Canvas.
    self.filename : str
        String and name of the file to be analysed.
    self.filepath : str
        String containing the path to EMG file selected for analysis.
    self.filetype : str
        String containing the filetype of import EMG file.
        Filetype can be "OPENHDEMG", "OTB", "DEMUSE", "OTB_REFSIG",
        "CUSTOMCSV", "CUSTOMCSV_REFSIG".
    self.left : tk.frame
        Left frame inside of self that contains all buttons and filespecs.
    self.logo :
        String containing the path to image file containing logo of openhdemg.
    self.logo_canvas : tk.canvas
        Canvas to display logo of Open_HG-EMG when openend.
    self.self: tk
        TK self window containing all widget children for this GUI.
    self.resdict : dict
        Dictionary derived from input EMG file for further analysis.
    self.right : tk.frame
        Left frame inside of self that contains plotting canvas.
    self.terminal : ttk.Labelframe
        Tkinter labelframe that is used to display the results table in the
        GUI.
    self.info : tk.PhotoImage
        Information Icon displayed in GUI.
    self.online : tk.Photoimage
        Online Icon displayed in GUI.
    self.redirect : tk.PhotoImage
        Redirection Icon displayed in GUI.
    self.contact : tk.PhotoImage
        Contact Icon displayed in GUI.
    self.cite : tk.PhotoImage
        Citation Icon displayed in GUI.

    Methods
    -------
    __init__(self)
        Initializes GUI class and main GUI window (self).
    get_file_input()
        Gets emgfile location and respective file is loaded.
        Executed when button "Load File" in self GUI window pressed.
    save_emgfile()
        Saves the edited emgfile dictionary to a .json file.
        Executed when button "Save File" in self GUI window pressed.
    reset_analysis()
        Resets the whole analysis, restores the original input file and the
        graph.
        Executed when button "Reset analysis" in self GUI window pressed.
    in_gui_plotting()
        Method used for creating plot inside the GUI (on the GUI canvas).
        Executed when button "View MUs" in self GUI window pressed.
    mu_analysis()
        Opens seperate window to calculated specific motor unit properties.
        Executed when button "MU properties" in self GUI window pressed.
    display_results()
        Method used to display result table containing analysis results.

    Notes
    -----
    Please note that altough we created a GUI class, the included methods/
    instances are highly specific. We did not conceptualize the
    methods/instances to be used seperately. Similar functionalities are
    available in the library and were specifically coded to be used
    seperately/singularly.

    Most instance methods of this class heavily rely on the functions provided
    in the library. In the section "See Also" at each instance method, the
    reader is referred to the corresponding function and extensive
    documentation in the library.
    """

    def __init__(self, *args, **kwargs):
        """
        Initialization of  GUI window upon calling.

        Parameters
        ----------
        : tk
            tk class object
        """
        super().__init__(*args, **kwargs)

        # Load settings
        self.load_settings()

        # Set up GUI
        self.title("openhdemg")
        master_path = os.path.dirname(os.path.abspath(__file__))
        ctk.set_default_color_theme(master_path + "/gui_files/gui_color_theme.json")

        iconpath = master_path + "/gui_files/Icon_transp.ico"
        self.iconbitmap(iconpath)

        # Necessary for resizing
        self.columnconfigure(0, weight=1)
        self.columnconfigure(1, weight=5)
        self.rowconfigure(0, weight=1)
        self.minsize(width=600, height=400)

        # Create left side framing for functionalities
        self.left = ctk.CTkFrame(
            self,
        )
        self.left.grid(column=0, row=0, sticky=(N, S, E, W))

        # Configure columns with a loop
        self.left.columnconfigure(0, weight=1)
        self.left.columnconfigure(1, weight=1)

        # Configure rows with a loop
        for row in range(21):
            self.left.rowconfigure(row, weight=1)

        # Specify filetype
        self.filetype = StringVar()
        signal_value = [
            "OPENHDEMG",
            "DEMUSE",
            "OTB",
            "OTB_REFSIG",
            "DELSYS",
            "DELSYS_REFSIG",
            "CUSTOMCSV",
            "CUSTOMCSV_REFSIG",
        ]
        signal_entry = ctk.CTkComboBox(
            self.left,
            width=8,
            variable=self.filetype,
            values=signal_value,
            state="readonly",
        )
        signal_entry.grid(column=0, row=1, sticky=(W, E))
        self.filetype.set("Type of file")
        # Trace filetype to apply function when changing
        self.filetype.trace_add("write", self.on_filetype_change)

        # Load file
        load = ctk.CTkButton(
            self.left,
            text="Load File",
            command=self.get_file_input,
        )
        load.grid(column=0, row=3, sticky=(N, S, E, W))

        # File specifications
        ctk.CTkLabel(
            self.left,
            text="Filespecs",
            font=("Segoe UI", 18, "underline"),
        ).grid(column=1, row=1, sticky=W)
        self.n_channels = ctk.CTkLabel(
            self.left,
            text="N Channels:",
            font=("Segoe UI", 15, "bold"),
        )
        self.n_channels.grid(column=1, row=2, sticky=W)
        self.n_of_mus = ctk.CTkLabel(
            self.left,
            text="N of MUs:",
            font=("Segoe UI", 15, "bold"),
        )
        self.n_of_mus.grid(column=1, row=3, sticky=W)
        self.file_length = ctk.CTkLabel(
            self.left,
            text="File Length:",
            font=("Segoe UI", 15, "bold"),
        )
        self.file_length.grid(column=1, row=4, sticky=W)
        separator0 = ttk.Separator(self.left, orient="horizontal")
        separator0.grid(column=0, columnspan=2, row=5, sticky=(E, W))

        # Save File
        save = ctk.CTkButton(
            self.left,
            text="Save File",
            command=self.save_emgfile,
        )
        save.grid(column=0, row=6, sticky=(N, S, E, W))
        separator1 = ttk.Separator(self.left, orient="horizontal")
        separator1.grid(column=0, columnspan=2, row=7, sticky=(E, W))

        # Export to Excel
        export = ctk.CTkButton(
            self.left,
            text="Save Results",
            command=lambda: (GUIHelpers(parent=self).export_to_excel()),
        )
        export.grid(column=1, row=6, sticky=(N, S, E, W))

        # View Motor Unit Firings
        firings = ctk.CTkButton(
            self.left,
            text="View MUs",
            command=lambda: (self.in_gui_plotting(resdict=self.resdict)),
        )
        firings.grid(column=0, row=8, sticky=(N, S, E, W))

        # Sort Motor Units
        sorting = ctk.CTkButton(
            self.left,
            text="Sort MUs",
            command=lambda: (GUIHelpers(parent=self).sort_mus()),
        )
        sorting.grid(column=1, row=8, sticky=(N, S, E, W))
        separator2 = ttk.Separator(self.left, orient="horizontal")
        separator2.grid(column=0, columnspan=2, row=9, sticky=(E, W))

        # Remove Motor Units
        remove_mus = ctk.CTkButton(
            self.left,
            text="Remove MUs",
            command=lambda: (MURemovalWindow(parent=self)),
        )
        remove_mus.grid(column=0, row=10, sticky=(N, S, E, W))

        separator3 = ttk.Separator(self.left, orient="horizontal")
        separator3.grid(column=0, columnspan=2, row=11, sticky=(E, W))

        # Filter Reference Signal
        reference = ctk.CTkButton(
            self.left,
            text="Signal Editing",
            command=lambda: (EditSig(parent=self)),
        )
        reference.grid(column=0, row=12, sticky=(N, S, E, W))

        # Resize File
        resize = ctk.CTkButton(
            self.left,
            text="Resize File",
            command=lambda: (GUIHelpers(parent=self).resize_file()),
        )
        resize.grid(column=1, row=12, sticky=(N, S, E, W))
        separator4 = ttk.Separator(self.left, orient="horizontal")
        separator4.grid(column=0, columnspan=2, row=13, sticky=(E, W))

        # Force Analysis
        force = ctk.CTkButton(
            self.left,
            text="Analyse Force",
            command=lambda: (AnalyseForce(parent=self)),
        )
        force.grid(column=0, row=14, sticky=(N, S, E, W))
        separator5 = ttk.Separator(self.left, orient="horizontal")
        separator5.grid(column=0, columnspan=2, row=15, sticky=(E, W))

        # Motor Unit properties
        mus = ctk.CTkButton(
            self.left,
            text="MU Properties",
            command=lambda: (MuAnalysis(parent=self)),
        )
        mus.grid(column=1, row=14, sticky=(N, S, E, W))
        separator6 = ttk.Separator(self.left, orient="horizontal")
        separator6.grid(column=0, columnspan=2, row=17, sticky=(E, W))

        # Plot EMG
        plots = ctk.CTkButton(
            self.left,
            text="Plot EMG",
            command=lambda: (PlotEmg(parent=self)),
        )
        plots.grid(column=0, row=16, sticky=(N, S, E, W))
        separator7 = ttk.Separator(self.left, orient="horizontal")
        separator7.grid(column=0, columnspan=2, row=19, sticky=(E, W))

        # Reset Analysis
        reset = ctk.CTkButton(
            self.left,
            text="Reset Analysis",
            command=self.reset_analysis,
        )
        reset.grid(column=1, row=18, sticky=(N, S, E, W))

        # Advanced tools
        advanced = ctk.CTkButton(
            self.left,
            text="Advanced Tools",
            command=lambda: (AdvancedAnalysis(self)),
            hover_color="#FFBF00",
            fg_color="#000000",
            text_color="#FFFFFF",
            border_color="#FFFFFF",
        )
        advanced.grid(row=20, column=0, columnspan=2, sticky=(N, S, E, W))

        # Create right side framing for functionalities
        self.right = ctk.CTkFrame(
            self,
        )
        self.right.grid(column=1, row=0, sticky=(N, S, E, W))

        # Configure columns, plot is weighted more icons are not configured
        self.right.columnconfigure(0, weight=10)
        self.right.columnconfigure(1, weight=0)
        # Configure rows with a loop
        for row in range(5):
            self.right.rowconfigure(row, weight=1)

        # Create logo figure
        self.logo_canvas = Canvas(
            self.right,
            width=800,
            height=600,
            bg="white",
        )
        self.logo_canvas.grid(row=0, column=0, rowspan=6, sticky=(N, S, E, W))

        logo_path = master_path + "/gui_files/logo.png"  # Get logo path
        self.logo = tk.PhotoImage(file=logo_path)

        self.logo_canvas.create_image(400, 300, image=self.logo, anchor="center")

        # Create info buttons
        # Settings button
        gear_path = master_path + "/gui_files/gear.png"
        self.gear = ctk.CTkImage(
            light_image=Image.open(gear_path),
            size=(30, 30),
        )

        settings_b = ctk.CTkButton(
            self.right,
            text="",
            image=self.gear,
            command=self.open_settings,
            width=30,
            height=30,
            bg_color="LightBlue4",
            fg_color="LightBlue4",
            border_width=0,
        )
        settings_b.grid(column=1, row=0, sticky=W, pady=(0, 20))

        # Information Button
        info_path = master_path + "/gui_files/Info.png"  # Get info button path
        self.info = ctk.CTkImage(
            light_image=Image.open(info_path),
            size=(30, 30),
        )
        info_button = ctk.CTkButton(
            self.right,
            image=self.info,
            text="",
            width=30,
            height=30,
            bg_color="LightBlue4",
            fg_color="LightBlue4",
            border_width=0,
            command=lambda: (
                (webbrowser.open("https://www.giacomovalli.com/openhdemg/gui_intro/"))
            ),
        )
        info_button.grid(row=1, column=1, sticky=W, pady=(0, 20))

        # Button for online tutorials
        online_path = master_path + "/gui_files/Online.png"
        self.online = ctk.CTkImage(
            light_image=Image.open(online_path),
            size=(30, 30),
        )
        online_button = ctk.CTkButton(
            self.right,
            image=self.online,
            text="",
            width=30,
            height=30,
            bg_color="LightBlue4",
            fg_color="LightBlue4",
            border_width=0,
            command=lambda: (
                (
                    webbrowser.open(
                        "https://www.giacomovalli.com/openhdemg/tutorials/setup_working_env/"
                    )
                )
            ),
        )
        online_button.grid(row=2, column=1, sticky=W, pady=(0, 20))

        # Button for dev information
        redirect_path = master_path + "/gui_files/Redirect.png"
        self.redirect = ctk.CTkImage(
            light_image=Image.open(redirect_path),
            size=(30, 30),
        )
        redirect_button = ctk.CTkButton(
            self.right,
            image=self.redirect,
            text="",
            width=30,
            height=30,
            bg_color="LightBlue4",
            fg_color="LightBlue4",
            border_width=0,
            command=lambda: (
                (
                    webbrowser.open(
                        "https://www.giacomovalli.com/openhdemg/about-us/#meet-the-developers"
                    )
                )
            ),
        )
        redirect_button.grid(row=3, column=1, sticky=W, pady=(0, 20))

        # Button for contact information
        contact_path = master_path + "/gui_files/Contact.png"
        self.contact = ctk.CTkImage(
            light_image=Image.open(contact_path),
            size=(30, 30),
        )
        contact_button = ctk.CTkButton(
            self.right,
            image=self.contact,
            text="",
            width=30,
            height=30,
            bg_color="LightBlue4",
            fg_color="LightBlue4",
            border_width=0,
            command=lambda: (
                (webbrowser.open("https://www.giacomovalli.com/openhdemg/contacts/"))
            ),
        )
        contact_button.grid(row=4, column=1, sticky=W, pady=(0, 20))

        # Button for citatoin information
        cite_path = master_path + "/gui_files/Cite.png"
        self.cite = ctk.CTkImage(
            light_image=Image.open(cite_path),
            size=(30, 30),
        )
        cite_button = ctk.CTkButton(
            self.right,
            image=self.cite,
            text="",
            width=30,
            height=30,
            bg_color="LightBlue4",
            fg_color="LightBlue4",
            border_width=0,
            command=lambda: (
                (webbrowser.open("https://www.giacomovalli.com/openhdemg/cite-us/"))
            ),
        )
        cite_button.grid(row=5, column=1, sticky=W, pady=(0, 20))

        # Create frame for output
        self.terminal = ctk.CTkFrame(
            self,
            width=1000,
            height=100,
            fg_color="lightgrey",
            border_width=2,
            border_color="White",
        )
        self.terminal.grid(
            column=0,
            row=21,
            columnspan=2,
            pady=8,
            padx=10,
            sticky=(N, S, W, E),
        )

        for child in self.left.winfo_children():
            child.grid_configure(padx=5, pady=5)

    # Define functionalities for buttons used in GUI master window
    def load_settings(self):
        """
        Instance Method to load the setting file for.

        Executed each time when the GUI or a toplevel is openened.
        The settings specified by the user will then be transferred
        to the code and used.
        """

        # If not previously imported, just import it
        global settings
        self.settings = importlib.reload(settings)

    def open_settings(self):
        """
        Instance Method to open the setting file for.

        Executed when the button "Settings" in master GUI window is pressed.
        A python file is openend containing a dictionary with relevant
        variables that users should be able to customize.
        """

        # Determine relative filepath
        file_path = os.path.dirname(os.path.abspath(__file__)) + "/settings.py"

        # Check for operating system and open in default editor
        if sys.platform.startswith("darwin"):  # macOS
            subprocess.run(["open", file_path])
        elif sys.platform.startswith("win32"):  # Windows
            os.startfile(file_path)
        else:  # Linux or other
            subprocess.run(["xdg-open", file_path])

    def get_file_input(self):
        """
        Instance Method to load the file for analysis. The user is asked to
        select the file.

        Executed when the button "Load File" in master GUI window is pressed.

        See Also
        --------
        emg_from_otb, emg_from_demuse, emg_from_delsys, emg_from_customcsv,
        refsig_from_otb, refsig_from_delsys, refsig_from_customcsv in library.
        """

        def load_file():
            try:
                if self.filetype.get() in [
                    "OTB",
                    "DEMUSE",
                    "OPENHDEMG",
                    "CUSTOMCSV",
                    "DELSYS",
                ]:
                    # Check filetype for processing
                    if self.filetype.get() == "OTB":
                        # Ask user to select the decomposed file
                        file_path = filedialog.askopenfilename(
                            title="Open decomposed OTB file to load",
                            filetypes=[("MATLAB files", "*.mat")],
                        )
                        self.file_path = file_path
                        # Load file
                        self.resdict = openhdemg.emg_from_otb(
                            filepath=self.file_path,
                            ext_factor=self.settings.emg_from_otb__ext_factor,
                            refsig=self.settings.emg_from_otb__refsig,
                            extras=self.settings.emg_from_otb__extras,
                            ignore_negative_ipts=self.settings.emg_from_otb__ignore_negative_ipts,
                        )
                        # Add filespecs
                        self.n_channels.configure(
                            text="N Channels: "
                            + str(len(self.resdict["RAW_SIGNAL"].columns)),
                            font=("Segoe UI", 15, ("bold")),
                        )
                        self.n_of_mus.configure(
                            text="N of MUs: " + str(self.resdict["NUMBER_OF_MUS"]),
                            font=("Segoe UI", 15, "bold"),
                        )
                        self.file_length.configure(
                            text="File Length: " + str(self.resdict["EMG_LENGTH"]),
                            font=("Segoe UI", 15, "bold"),
                        )

                    elif self.filetype.get() == "DEMUSE":
                        # Ask user to select the file
                        file_path = filedialog.askopenfilename(
                            title="Open DEMUSE file to load",
                            filetypes=[("MATLAB files", "*.mat")],
                        )
                        self.file_path = file_path
                        # load file
                        self.resdict = openhdemg.emg_from_demuse(
                            filepath=self.file_path,
                            ignore_negative_ipts=self.settings.emg_from_demuse__ignore_negative_ipts,
                        )
                        # Add filespecs
                        self.n_channels.configure(
                            text="N Channels: "
                            + str(len(self.resdict["RAW_SIGNAL"].columns)),
                            font=("Segoe UI", 15, ("bold")),
                        )
                        self.n_of_mus.configure(
                            text="N of MUs: " + str(self.resdict["NUMBER_OF_MUS"]),
                            font=("Segoe UI", 15, "bold"),
                        )
                        self.file_length.configure(
                            text="File Length: " + str(self.resdict["EMG_LENGTH"]),
                            font=("Segoe UI", 15, "bold"),
                        )

                    elif self.filetype.get() == "DELSYS":
                        # Ask user to select the file
                        file_path = filedialog.askopenfilename(
                            title="Select a DELSYS file with raw EMG to load",
                            filetypes=[("MATLAB files", "*.mat")],
                        )
                        # Ask user to open the Delsys decompostition
                        self.mus_path = filedialog.askdirectory(
                            title="Select the folder containing the DELSYS decomposition",
                        )
                        self.file_path = file_path

                        # load DELSYS
                        self.resdict = openhdemg.emg_from_delsys(
                            rawemg_filepath=self.file_path,
                            mus_directory=self.mus_path,
                            emg_sensor_name=self.settings.emg_from_delsys__emg_sensor_name,
                            refsig_sensor_name=self.settings.emg_from_delsys__refsig_sensor_name,
                            filename_from=self.settings.emg_from_delsys__filename_from,
                        )
                        # Add filespecs
                        self.n_channels.configure(
                            text="N Channels: "
                            + str(len(self.resdict["RAW_SIGNAL"].columns)),
                            font=("Segoe UI", 15, ("bold")),
                        )
                        self.n_of_mus.configure(
                            text="N of MUs: " + str(self.resdict["NUMBER_OF_MUS"]),
                            font=("Segoe UI", 15, "bold"),
                        )
                        self.file_length.configure(
                            text="File Length: " + str(self.resdict["EMG_LENGTH"]),
                            font=("Segoe UI", 15, "bold"),
                        )

                    elif self.filetype.get() == "OPENHDEMG":
                        # Ask user to select the file
                        file_path = filedialog.askopenfilename(
                            title="Open JSON file to load",
                            filetypes=[("JSON files", "*.json")],
                        )
                        self.file_path = file_path
                        # load OPENHDEMG (.json)
                        self.resdict = openhdemg.emg_from_json(filepath=self.file_path)
                        # Add filespecs
                        if self.resdict["SOURCE"] in [
                            "DEMUSE",
                            "OTB",
                            "CUSTOMCSV",
                            "DELSYS",
                        ]:
                            # Add filespecs
                            self.n_channels.configure(
                                text="N Channels: "
                                + str(len(self.resdict["RAW_SIGNAL"].columns)),
                                font=("Segoe UI", 15, ("bold")),
                            )
                            self.n_of_mus.configure(
                                text="N of MUs: " + str(self.resdict["NUMBER_OF_MUS"]),
                                font=("Segoe UI", 15, "bold"),
                            )
                            self.file_length.configure(
                                text="File Length: " + str(self.resdict["EMG_LENGTH"]),
                                font=("Segoe UI", 15, "bold"),
                            )
                        else:
                            # Add filespecs
                            self.n_channels.configure(
                                text="N Channels: "
                                + str(len(self.resdict["REF_SIGNAL"].columns)),
                                font=("Segoe UI", 15, ("bold")),
                            )
                            self.n_of_mus.configure(
                                text="N of MUs: N/A",
                                font=("Segoe UI", 15, "bold"),
                            )
                            self.file_length.configure(
                                text="File Length: "
                                + str(len(self.resdict["REF_SIGNAL"].iloc[:, 0])),
                                font=("Segoe UI", 15, "bold"),
                            )
                    else:
                        # Ask user to select the file
                        file_path = filedialog.askopenfilename(
                            title="Open CUSTOMCSV file to load",
                            filetypes=[("CSV files", "*.csv")],
                        )
                        self.file_path = file_path
                        # load file
                        self.resdict = openhdemg.emg_from_customcsv(
                            filepath=self.file_path,
                            ref_signal=self.settings.emg_from_customcsv__ref_signal,
                            raw_signal=self.settings.emg_from_customcsv__raw_signal,
                            ipts=self.settings.emg_from_customcsv__ipts,
                            mupulses=self.settings.emg_from_customcsv__mupulses,
                            binary_mus_firing=self.settings.emg_from_customcsv__binary_mus_firing,
                            accuracy=self.settings.emg_from_customcsv__accuracy,
                            extras=self.settings.emg_from_customcsv__extras,
                            fsamp=self.settings.emg_from_customcsv__fsamp,
                            ied=self.settings.emg_from_customcsv__ied,
                        )
                        # Add filespecs
                        self.n_channels.configure(
                            text="N Channels: "
                            + str(len(self.resdict["RAW_SIGNAL"].columns)),
                            font=("Segoe UI", 15, ("bold")),
                        )
                        self.n_of_mus.configure(
                            text="N of MUs: " + str(self.resdict["NUMBER_OF_MUS"]),
                            font=("Segoe UI", 15, "bold"),
                        )
                        self.file_length.configure(
                            text="File Length: " + str(self.resdict["EMG_LENGTH"]),
                            font=("Segoe UI", 15, "bold"),
                        )

                    # Get filename
                    filename = os.path.splitext(os.path.basename(file_path))[0]
                    self.filename = filename

                    # Add filename to label
                    self.title(self.filename)

                    # End progress
                    progress.grid_remove()
                    progress.stop()

                # This sections is used for refsig loading as they do not
                # require the filespecs to be loaded.
                else:
                    if self.filetype.get() == "OTB_REFSIG":
                        file_path = filedialog.askopenfilename(
                            title="Open OTB_REFSIG file to load",
                            filetypes=[("MATLAB files", "*.mat")],
                        )
                        self.file_path = file_path
                        # load refsig
                        self.resdict = openhdemg.refsig_from_otb(
                            filepath=self.file_path,
                            refsig=self.settings.refsig_from_otb__refsig,
                            extras=self.settings.refsig_from_otb__extras,
                        )

                    elif self.filetype.get() == "DELSYS_REFSIG":

                        # Ask user to select the file
                        file_path = filedialog.askopenfilename(
                            title="Select a DELSYS_REFSIG file with raw EMG to load",
                            filetypes=[("MATLAB files", "*.mat")],
                        )
                        self.file_path = file_path
                        # load DELSYS
                        self.resdict = openhdemg.refsig_from_delsys(
                            filepath=self.file_path,
                            refsig_sensor_name=self.settings.refsig_from_delsys__refsig_sensor_name,
                        )

                    elif self.filetype.get() == "CUSTOMCSV_REFSIG":
                        file_path = filedialog.askopenfilename(
                            title="Open CUSTOMCSV_REFSIG file to load",
                            filetypes=[("CSV files", "*.csv")],
                        )
                        self.file_path = file_path
                        # load refsig
                        self.resdict = openhdemg.refsig_from_customcsv(
                            filepath=self.file_path,
                            ref_signal=self.settings.refsig_from_customcsv__ref_signal,
                            extras=self.settings.refsig_from_customcsv__extras,
                            fsamp=self.settings.refsig_from_customcsv__fsamp,
                        )

                    # Get filename
                    filename = os.path.splitext(os.path.basename(file_path))[0]
                    self.filename = filename

                    # Add filename to label
                    self.title(self.filename)

                    # Add filespecs
                    self.n_channels.configure(
                        text="N Channels: "
                        + str(len(self.resdict["REF_SIGNAL"].columns)),
                        font=("Segoe UI", 15, ("bold")),
                    )
                    self.n_of_mus.configure(
                        text="N of MUs: N/A",
                        font=("Segoe UI", 15, "bold"),
                    )
                    self.file_length.configure(
                        text="File Length: "
                        + str(len(self.resdict["REF_SIGNAL"].iloc[:, 0])),
                        font=("Segoe UI", 15, "bold"),
                    )

                # End progress
                progress.stop()
                progress.grid_remove()

                return

            except ValueError as e:
                show_error_dialog(
                    parent=self,
                    error=e,
                    solution=str(
                        "When an OTB file is loaded, make sure to "
                        + "specify an extension factor (number) first."
                        + "\nWhen a DELSYS file is loaded, make sure to "
                        + "specify the correct folder."
                    ),
                )
                # End progress
                progress.stop()
                progress.grid_remove()

            except FileNotFoundError as e:
                show_error_dialog(
                    parent=self,
                    error=e,
                    solution=str(
                        "Make sure to load correct file"
                        + "according to your specification."
                    ),
                )
                # End progress
                progress.stop()
                progress.grid_remove()

            except TypeError as e:
                show_error_dialog(
                    parent=self,
                    error=e,
                    solution=str(
                        "Make sure to load correct file"
                        + "according to your specification."
                    ),
                )
                # End progress
                progress.stop()
                progress.grid_remove()

            except KeyError as e:
                show_error_dialog(
                    parent=self,
                    error=e,
                    solution=str(
                        "Make sure to load correct file"
                        + "according to your specification."
                    ),
                )
                # End progress
                progress.stop()
                progress.grid_remove()

            except:
                # End progress
                progress.stop()
                progress.grid_remove()

        # Re-Load settings
        self.load_settings()

        # Indicate Progress
        progress = ctk.CTkProgressBar(
            self.left,
            mode="indeterminate",
            width=100,
        )
        progress.grid(row=4, column=0)
        progress.start()

        # Create a thread to run the load_file function
        load_thread = threading.Thread(target=load_file)
        load_thread.start()

    def on_filetype_change(self, *args):
        """
        This function is called when the value of the filetype variable is
        changed. If filetype is set to != "OPENHDEMG", it will create a second
        combobox on the grid at column 0 and row 2 and when the filetype is
        set to "OPENHDEMG" it will remove the second combobox from the grid.
        """

        # Make sure to forget all the previous labels
        if hasattr(self, "verify_settings_text"):
            self.verify_settings_text.grid_forget()

        if self.filetype.get() != "OPENHDEMG":
            # Display the text: Verify openfiles settings!
            self.verify_settings_text = ctk.CTkLabel(
                self.left,
                text="Verify openfiles settings!",
                font=("Segoe UI", 12, "bold"),
                text_color="black",
            )
            self.verify_settings_text.grid(
                column=0,
                row=2,
                sticky=(W, E),
                padx=5,
            )

    def save_emgfile(self):
        """
        Instance method to save the edited emgfile. Results are saved in a
        .json file.

        Executed when the "Save File" button in the master GUI window is
        pressed.

        Raises
        ------
        AttributeError
            When a file was not loaded in the GUI.

        See Also
        --------
        save_json_emgfile in library.
        """

        def save_file():
            try:
                # Ask user to select the directory and file name
                save_filepath = filedialog.asksaveasfilename(
                    defaultextension=".json",
                    filetypes=(("JSON files", "*.json"), ("all files", "*.*")),
                )

                if not save_filepath:
                    # End progress
                    progress.stop()
                    progress.grid_remove()
                    return  # User canceled the file dialog

                # Get emgfile
                save_emg = self.resdict

                # Save json file
                openhdemg.save_json_emgfile(
                    emgfile=save_emg,
                    filepath=save_filepath,
                    compresslevel=self.settings.save_json_emgfile__compresslevel,
                )

                # End progress
                progress.stop()
                progress.grid_remove()

                return

            except AttributeError as e:
                show_error_dialog(
                    parent=self,
                    error=e,
                    solution=str("Make sure a file is loaded."),
                )

        # Re-Load settings
        self.load_settings()

        # Indicate Progress
        progress = ctk.CTkProgressBar(self.left, mode="indeterminate")
        progress.grid(row=4, column=0)
        progress.start()

        # Create a thread to run the save_file function
        save_thread = threading.Thread(target=save_file)
        save_thread.start()

    def reset_analysis(self):
        """
        Instance method to restore the GUI to base data. Any analysis progress
        will be deleted by reloading the original file.

        Executed when button "Reset Analysis" in master GUI window is pressed.
        The emgfile is updated to its original state.

        Raises
        ------
        AttributeError
            When no file was loaded in the GUI.
        FileNotFoundError
            When no file was loaded in the GUI.
        """

        # Get user input and check whether analysis wants to be truly resetted
        if not messagebox.askokcancel(
            title="Attention",
            message="Do you really want to reset the analysis?",
            icon="warning",
        ):
            # user decided to not rest analysis
            return

        # user decided to rest analysis
        try:
            # reload original file
            if self.filetype.get() in [
                "OTB",
                "DEMUSE",
                "OPENHDEMG",
                "CUSTOMCSV",
                "DELSYS",
            ]:
                if self.filetype.get() == "OTB":
                    self.resdict = openhdemg.emg_from_otb(
                        filepath=self.file_path,
                        ext_factor=self.settings.emg_from_otb__ext_factor,
                        refsig=self.settings.emg_from_otb__refsig,
                        extras=self.settings.emg_from_otb__extras,
                        ignore_negative_ipts=self.settings.emg_from_otb__ignore_negative_ipts,
                    )

                elif self.filetype.get() == "DEMUSE":
                    self.resdict = openhdemg.emg_from_demuse(
                        filepath=self.file_path,
                        ignore_negative_ipts=self.settings.emg_from_demuse__ignore_negative_ipts,
                    )

                elif self.filetype.get() == "OPENHDEMG":
                    self.resdict = openhdemg.emg_from_json(filepath=self.file_path)

                elif self.filetype.get() == "CUSTOMCSV":
                    self.resdict = openhdemg.emg_from_customcsv(
                        filepath=self.file_path,
                        ref_signal=self.settings.emg_from_customcsv__ref_signal,
                        raw_signal=self.settings.emg_from_customcsv__raw_signal,
                        ipts=self.settings.emg_from_customcsv__ipts,
                        mupulses=self.settings.emg_from_customcsv__mupulses,
                        binary_mus_firing=self.settings.emg_from_customcsv__binary_mus_firing,
                        accuracy=self.settings.emg_from_customcsv__accuracy,
                        extras=self.settings.emg_from_customcsv__extras,
                        fsamp=self.settings.emg_from_customcsv__fsamp,
                        ied=self.settings.emg_from_customcsv__ied,
                    )
                elif self.filetype.get() == "DELSYS":
                    self.resdict = openhdemg.emg_from_delsys(
                        rawemg_filepath=self.file_path,
                        mus_directory=self.mus_path,
                        emg_sensor_name=self.settings.emg_from_delsys__emg_sensor_name,
                        refsig_sensor_name=self.settings.emg_from_delsys__refsig_sensor_name,
                        filename_from=self.settings.emg_from_delsys__filename_from,
                    )
                # Update Filespecs
                self.n_channels.configure(
                    text="N Channels: " + str(len(self.resdict["RAW_SIGNAL"].columns)),
                    font=("Segoe UI", 15, ("bold")),
                )
                self.n_of_mus.configure(
                    text="N of MUs: " + str(self.resdict["NUMBER_OF_MUS"]),
                    font=("Segoe UI", 15, "bold"),
                )
                self.file_length.configure(
                    text="File Length: " + str(self.resdict["EMG_LENGTH"]),
                    font=("Segoe UI", 15, "bold"),
                )

            else:
                # load refsig
                if self.filetype.get() == "OTB_REFSIG":
                    self.resdict = openhdemg.refsig_from_otb(filepath=self.file_path)
                elif self.filetype.get() == "DELSYS_REFSIG":
                    self.resdict = openhdemg.refsig_from_delsys(
                        filepath=self.file_path,
                        refsig_sensor_name=self.settings.refsig_from_delsys__refsig_sensor_name,
                    )
                elif self.filetype.get() == "CUSTOMCSV_REFSIG":
                    self.resdict = openhdemg.refsig_from_customcsv(
                        filepath=self.file_path,
                        ref_signal=self.settings.refsig_from_customcsv__ref_signal,
                        extras=self.settings.refsig_from_customcsv__extras,
                        fsamp=self.settings.refsig_from_customcsv__fsamp,
                    )

                # Reconfigure labels for refsig
                self.n_channels.configure(
                    text="N Channels: " + str(len(self.resdict["REF_SIGNAL"].columns)),
                    font=("Segoe UI", 15, ("bold")),
                )
                self.n_of_mus.configure(
                    text="N of MUs: N/A",
                    font=("Segoe UI", 15, "bold"),
                )
                self.file_length.configure(
                    text="File Length: "
                    + str(len(self.resdict["REF_SIGNAL"].iloc[:, 0])),
                    font=("Segoe UI", 15, "bold"),
                )

            # Update Plot
            if hasattr(self, "fig"):
                self.in_gui_plotting(resdict=self.resdict)

            # Clear frame for output
            if hasattr(self, "terminal"):
                self.terminal = ttk.LabelFrame(
                    self, text="Result Output", height=100, relief="ridge"
                )
                self.terminal.grid(
                    column=0,
                    row=21,
                    columnspan=2,
                    pady=8,
                    padx=10,
                    sticky=(N, S, W, E),
                )

        except AttributeError as e:
            show_error_dialog(
                parent=self,
                error=e,
                solution=str("Make sure a file is loaded."),
            )

        except FileNotFoundError as e:
            show_error_dialog(
                parent=self,
                error=e,
                solution=str("Make sure a file is loaded."),
            )

    # ----------------------------------------------------------------------------------------------
    # Plotting inside of GUI

    def in_gui_plotting(self, resdict, plot="idr"):
        """
        Instance method to plot any analysis results in the GUI for inspection.
        Plots are updated during the analysis process.

        Executed when button "View MUs" in master GUI window is pressed or
        when the original input file is changed.

        Raises
        ------
        AttributeError
            When no file was loaded in the GUI.

        See Also
        --------
        plot_refsig, plot_idr in the library.
        """

        try:
            if self.resdict["SOURCE"] in [
                "OTB_REFSIG",
                "CUSTOMCSV_REFSIG",
                "DELSYS_REFSIG",
            ]:
                self.fig = openhdemg.plot_refsig(
                    emgfile=resdict,
                    showimmediately=False,
                )
            elif plot == "idr":
                self.fig = openhdemg.plot_idr(
                    emgfile=resdict,
                    showimmediately=False,
                )
            elif plot == "refsig_fil":
                self.fig = openhdemg.plot_refsig(
                    emgfile=resdict,
                    showimmediately=False,
                )
            elif plot == "refsig_off":
                self.fig = openhdemg.plot_refsig(
                    emgfile=resdict,
                    showimmediately=False,
                )

            self.canvas = FigureCanvasTkAgg(self.fig, master=self.right)
            self.canvas.get_tk_widget().grid(
                row=0, column=0, rowspan=6, sticky=(N, S, E, W), padx=5
            )
            toolbar = NavigationToolbar2Tk(
                self.canvas,
                self.right,
                pack_toolbar=False,
            )
            toolbar.grid(row=5, column=0, sticky=S)
            plt.close()

        except AttributeError as e:
            show_error_dialog(
                parent=self,
                error=e,
                solution=str("Make sure a file is loaded."),
            )

    # ----------------------------------------------------------------------------------------------
    # Analysis results display

    def display_results(self, input_df):
        """
        Instance method that displays all analysis results in the
        output terminal using Pandastable. Input must be a Pandas dataframe.

        Executed trough functions with calculated anylsis results.

        Parameters
        ----------
        input_df : pd.DataFrame
            Dataftame containing the analysis results.
        """
<<<<<<< HEAD

        # Create frame for output
        self.terminal = ttk.LabelFrame(
            self,
            text="Result Output",
            height=100,
            relief="ridge",
        )
        self.terminal.grid(
            column=0,
            row=21,
            columnspan=2,
            pady=8,
            padx=10,
            sticky=(N, S, W, E),
        )

=======
>>>>>>> 73745830
        # Display results
        table = Table(
            self.terminal,
            dataframe=input_df,
            showtoolbar=False,
            showstatusbar=False,
            height=100,
            width=100,
        )

        # Resize column width
        options = {"cellwidth": 10}
        config.apply_options(options, table)

        # Show results
        table.show()


# ----------------------------------------------------------------------------------------------
def run_main():
    # Run GUI upon calling
    if __name__ == "__main__":
        app = emgGUI()
        app._state_before_windows_set_titlebar_color = "zoomed"
        app.mainloop()


if __name__ == "__main__":
    app = emgGUI()
    app._state_before_windows_set_titlebar_color = "zoomed"
    app.mainloop()<|MERGE_RESOLUTION|>--- conflicted
+++ resolved
@@ -9,23 +9,8 @@
 import threading
 import tkinter as tk
 import webbrowser
-<<<<<<< HEAD
 from tkinter import Canvas, E, N, S, StringVar, Tk, W, filedialog, messagebox, ttk
 
-=======
-from tkinter import (
-    messagebox,
-    ttk,
-    filedialog,
-    Canvas,
-    StringVar,
-    Tk,
-    N,
-    S,
-    W,
-    E,
-)
->>>>>>> 73745830
 import customtkinter as ctk
 import matplotlib
 import matplotlib.pyplot as plt
@@ -33,21 +18,9 @@
 from pandastable import Table, config
 from PIL import Image
 
-<<<<<<< HEAD
-=======
-import matplotlib.pyplot as plt
-import matplotlib
-from matplotlib.backends.backend_tkagg import (
-    FigureCanvasTkAgg,
-    NavigationToolbar2Tk,
-)
-
-import openhdemg.library as openhdemg
->>>>>>> 73745830
 import openhdemg.gui.settings as settings
 import openhdemg.library as openhdemg
 from openhdemg.gui.gui_modules import (
-<<<<<<< HEAD
     AdvancedAnalysis,
     AnalyseForce,
     EditSig,
@@ -55,15 +28,6 @@
     MuAnalysis,
     MURemovalWindow,
     PlotEmg,
-=======
-    MURemovalWindow,
-    EditSig,
-    GUIHelpers,
-    AnalyseForce,
-    MuAnalysis,
-    PlotEmg,
-    AdvancedAnalysis,
->>>>>>> 73745830
     show_error_dialog,
 )
 
@@ -1277,26 +1241,6 @@
         input_df : pd.DataFrame
             Dataftame containing the analysis results.
         """
-<<<<<<< HEAD
-
-        # Create frame for output
-        self.terminal = ttk.LabelFrame(
-            self,
-            text="Result Output",
-            height=100,
-            relief="ridge",
-        )
-        self.terminal.grid(
-            column=0,
-            row=21,
-            columnspan=2,
-            pady=8,
-            padx=10,
-            sticky=(N, S, W, E),
-        )
-
-=======
->>>>>>> 73745830
         # Display results
         table = Table(
             self.terminal,
