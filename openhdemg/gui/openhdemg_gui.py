"""
This file contains the gui functionalities of openhdemg.
"""

import os
import sys
import subprocess
import importlib

import tkinter as tk
import threading
import webbrowser
from tkinter import (
    messagebox,
    ttk,
    filedialog,
    Canvas,
    StringVar,
    Tk,
    N,
    S,
    W,
    E,
)
import customtkinter as ctk
from pandastable import Table, config

from PIL import Image

import matplotlib.pyplot as plt
import matplotlib
from matplotlib.backends.backend_tkagg import (
    FigureCanvasTkAgg,
    NavigationToolbar2Tk,
)

import openhdemg.library as openhdemg
import openhdemg.gui.settings as settings
from openhdemg.gui.gui_modules import (
    MURemovalWindow,
    EditSig,
    GUIHelpers,
    AnalyseForce,
    MuAnalysis,
    PlotEmg,
    AdvancedAnalysis,
    show_error_dialog,
)

matplotlib.use("TkAgg")
ctk.set_default_color_theme(
    os.path.dirname(os.path.abspath(__file__))
    + "/gui_files/gui_color_theme.json"
)
# TODO are you sure this is working? Because you always specify the colors
# manually in the code


class emgGUI(ctk.CTk):
    """
    This class is used to create a graphical user interface for the openhdemg
    library.

    Within this class and corresponding childs, most functionalities of the
    openhdemg library are packed in a GUI. However, the library is more
    comprehensive and much more adaptable to the users needs.

    Attributes
    ----------
    self.canvas : matplotlib.backends.backend_tkagg
        Canvas for plotting figures inside the GUI.
    self.channels : int or list
        The channel (int) or channels (list of int) to plot.
        The list can be passed as a manually-written with: "0,1,2,3,4,5...,n",
        channels is expected to be with base 0.
    self.fig : matplotlib.figure
        Figure to be plotted on Canvas.
    self.filename : str
        String and name of the file to be analysed.
    self.filepath : str
        String containing the path to EMG file selected for analysis.
    self.filetype : str
        String containing the filetype of import EMG file.
        Filetype can be "OPENHDEMG", "OTB", "DEMUSE", "OTB_REFSIG",
        "CUSTOMCSV", "CUSTOMCSV_REFSIG".
    self.left : tk.frame
        Left frame inside of self that contains all buttons and filespecs.
    self.logo :
        String containing the path to image file containing logo of openhdemg.
    self.logo_canvas : tk.canvas
        Canvas to display logo of Open_HG-EMG when openend.
    self.self: tk
        TK self window containing all widget children for this GUI.
    self.resdict : dict
        Dictionary derived from input EMG file for further analysis.
    self.right : tk.frame
        Left frame inside of self that contains plotting canvas.
    self.terminal : ttk.Labelframe
        Tkinter labelframe that is used to display the results table in the
        GUI.
    self.info : tk.PhotoImage
        Information Icon displayed in GUI.
    self.online : tk.Photoimage
        Online Icon displayed in GUI.
    self.redirect : tk.PhotoImage
        Redirection Icon displayed in GUI.
    self.contact : tk.PhotoImage
        Contact Icon displayed in GUI.
    self.cite : tk.PhotoImage
        Citation Icon displayed in GUI.

    Methods
    -------
    __init__(self)
        Initializes GUI class and main GUI window (self).
    get_file_input()
        Gets emgfile location and respective file is loaded.
        Executed when button "Load File" in self GUI window pressed.
    save_emgfile()
        Saves the edited emgfile dictionary to a .json file.
        Executed when button "Save File" in self GUI window pressed.
    reset_analysis()
        Resets the whole analysis, restores the original input file and the
        graph.
        Executed when button "Reset analysis" in self GUI window pressed.
    in_gui_plotting()
        Method used for creating plot inside the GUI (on the GUI canvas).
        Executed when button "View MUs" in self GUI window pressed.
    mu_analysis()
        Opens seperate window to calculated specific motor unit properties.
        Executed when button "MU properties" in self GUI window pressed.
    display_results()
        Method used to display result table containing analysis results.

    Notes
    -----
    Please note that altough we created a GUI class, the included methods/
    instances are highly specific. We did not conceptualize the
    methods/instances to be used seperately. Similar functionalities are
    available in the library and were specifically coded to be used
    seperately/singularly.

    Most instance methods of this class heavily rely on the functions provided
    in the library. In the section "See Also" at each instance method, the
    reader is referred to the corresponding function and extensive
    documentation in the library.
    """

    def __init__(self):
        """
        Initialization of  GUI window upon calling.

        Parameters
        ----------
        : tk
            tk class object
        """
        super().__init__()

        # Load settings
        self.load_settings()

        # Set up GUI
        self.title("openhdemg")
        master_path = os.path.dirname(os.path.abspath(__file__))
<<<<<<< HEAD
        iconpath = master_path + "/gui_files/Icon.ico"
        self.master.iconbitmap(iconpath)
        
=======
        ctk.set_default_color_theme(
            master_path + "/gui_files/gui_color_theme.json"
        )

        iconpath = master_path + "/gui_files/Icon_transp.ico"
        self.iconbitmap(iconpath)

>>>>>>> f9d2d10d
        # Necessary for resizing
        self.columnconfigure(0, weight=1)
        self.columnconfigure(1, weight=5)
        self.rowconfigure(0, weight=1)
        self.minsize(width=600, height=400)

        # Create left side framing for functionalities
        self.left = ctk.CTkFrame(
            self,
        )
        self.left.grid(column=0, row=0, sticky=(N, S, E, W))

        # Configure columns with a loop
        self.left.columnconfigure(0, weight=1)
        self.left.columnconfigure(1, weight=1)

        # Configure rows with a loop
        for row in range(21):
            self.left.rowconfigure(row, weight=1)

        # Specify filetype
        self.filetype = StringVar()
        signal_value = [
            "OPENHDEMG",
            "DEMUSE",
            "OTB",
            "OTB_REFSIG",
            "DELSYS",
            "DELSYS_REFSIG",
            "CUSTOMCSV",
            "CUSTOMCSV_REFSIG",
        ]
        signal_entry = ctk.CTkComboBox(
            self.left,
            width=8,
            variable=self.filetype,
            values=signal_value,
            state="readonly",
        )
        signal_entry.grid(column=0, row=1, sticky=(W, E))
        self.filetype.set("Type of file")
        # Trace filetype to apply function when changing
        self.filetype.trace_add("write", self.on_filetype_change)

        # Load file
        load = ctk.CTkButton(
            self.left,
            text="Load File",
            command=self.get_file_input,
        )
        load.grid(column=0, row=3, sticky=(N, S, E, W))

        # File specifications
        ctk.CTkLabel(
            self.left,
            text="Filespecs",
            font=("Segoe UI", 18, "underline"),
        ).grid(column=1, row=1, sticky=(W))
        self.n_channels = ctk.CTkLabel(
            self.left,
            text="N Channels:",
            font=("Segoe UI", 15, "bold"),
        )
        self.n_channels.grid(column=1, row=2, sticky=(W))
        self.n_of_mus = ctk.CTkLabel(
            self.left,
            text="N of MUs:",
            font=("Segoe UI", 15, "bold"),
        )
        self.n_of_mus.grid(column=1, row=3, sticky=(W))
        self.file_length = ctk.CTkLabel(
            self.left,
            text="File Length:",
            font=("Segoe UI", 15, "bold"),
        )
        self.file_length.grid(column=1, row=4, sticky=(W))
        separator0 = ttk.Separator(self.left, orient="horizontal")
        separator0.grid(column=0, columnspan=2, row=5, sticky=(E, W))

        # Save File
        save = ctk.CTkButton(
            self.left,
            text="Save File",
            command=self.save_emgfile,
        )
        save.grid(column=0, row=6, sticky=(N, S, E, W))
        separator1 = ttk.Separator(self.left, orient="horizontal")
        separator1.grid(column=0, columnspan=2, row=7, sticky=(E, W))

        # Export to Excel
        export = ctk.CTkButton(
            self.left,
            text="Save Results",
            command=lambda: (GUIHelpers(parent=self).export_to_excel()),
        )
        export.grid(column=1, row=6, sticky=(N, S, E, W))

        # View Motor Unit Firings
        firings = ctk.CTkButton(
            self.left,
            text="View MUs",
            command=lambda: (self.in_gui_plotting(resdict=self.resdict)),
        )
        firings.grid(column=0, row=8, sticky=(N, S, E, W))

        # Sort Motor Units
        sorting = ctk.CTkButton(
            self.left,
            text="Sort MUs",
            command=lambda: (GUIHelpers(parent=self).sort_mus()),
        )
        sorting.grid(column=1, row=8, sticky=(N, S, E, W))
        separator2 = ttk.Separator(self.left, orient="horizontal")
        separator2.grid(column=0, columnspan=2, row=9, sticky=(E, W))

        # Remove Motor Units
        remove_mus = ctk.CTkButton(
            self.left,
            text="Remove MUs",
            command=lambda: (MURemovalWindow(parent=self)),
        )
        remove_mus.grid(column=0, row=10, sticky=(N, S, E, W))

        separator3 = ttk.Separator(self.left, orient="horizontal")
        separator3.grid(column=0, columnspan=2, row=11, sticky=(E, W))

        # Filter Reference Signal
        reference = ctk.CTkButton(
            self.left,
            text="Signal Editing",
            command=lambda: (EditSig(parent=self)),
        )
        reference.grid(column=0, row=12, sticky=(N, S, E, W))

        # Resize File
        resize = ctk.CTkButton(
            self.left,
            text="Resize File",
            command=lambda: (GUIHelpers(parent=self).resize_file()),
        )
        resize.grid(column=1, row=12, sticky=(N, S, E, W))
        separator4 = ttk.Separator(self.left, orient="horizontal")
        separator4.grid(column=0, columnspan=2, row=13, sticky=(E, W))

        # Force Analysis
        force = ctk.CTkButton(
            self.left,
            text="Analyse Force",
            command=lambda: (AnalyseForce(parent=self)),
        )
        force.grid(column=0, row=14, sticky=(N, S, E, W))
        separator5 = ttk.Separator(self.left, orient="horizontal")
        separator5.grid(column=0, columnspan=2, row=15, sticky=(E, W))

        # Motor Unit properties
        mus = ctk.CTkButton(
            self.left,
            text="MU Properties",
            command=lambda: (MuAnalysis(parent=self)),
        )
        mus.grid(column=1, row=14, sticky=(N, S, E, W))
        separator6 = ttk.Separator(self.left, orient="horizontal")
        separator6.grid(column=0, columnspan=2, row=17, sticky=(E, W))

        # Plot EMG
        plots = ctk.CTkButton(
            self.left,
            text="Plot EMG",
            command=lambda: (PlotEmg(parent=self)),
        )
        plots.grid(column=0, row=16, sticky=(N, S, E, W))
        separator7 = ttk.Separator(self.left, orient="horizontal")
        separator7.grid(column=0, columnspan=2, row=19, sticky=(E, W))

        # Reset Analysis
        reset = ctk.CTkButton(
            self.left,
            text="Reset Analysis",
            command=self.reset_analysis,
        )
        reset.grid(column=1, row=18, sticky=(N, S, E, W))

        # Advanced tools
        advanced = ctk.CTkButton(
            self.left,
            text="Advanced Tools",
            command=lambda: (AdvancedAnalysis(self)),
            hover_color="#FFBF00",
            fg_color="#000000",
            text_color="#FFFFFF",
            border_color="#FFFFFF",
        )
        advanced.grid(row=20, column=0, columnspan=2, sticky=(N, S, E, W))

        # Create right side framing for functionalities
        self.right = ctk.CTkFrame(
            self,
        )
        self.right.grid(column=1, row=0, sticky=(N, S, E, W))

        # Configure columns, plot is weighted more icons are not configured
        self.right.columnconfigure(0, weight=10)
        self.right.columnconfigure(1, weight=0)
        # Configure rows with a loop
        for row in range(5):
            self.right.rowconfigure(row, weight=1)

        # Create logo figure
        self.logo_canvas = Canvas(
            self.right,
            width=800,
            height=600,
            bg="white",
        )
        self.logo_canvas.grid(row=0, column=0, rowspan=6, sticky=(N, S, E, W))

        logo_path = master_path + "/gui_files/logo.png"  # Get logo path
        self.logo = tk.PhotoImage(file=logo_path)

        # TODO make resizable and centre the logo - it is now acceptable
        # although not resizable nor centered
        self.logo_canvas.create_image(
            400,
            300,
            image=self.logo,
            anchor="center"
        )

        # Create info buttons
        # Settings button
        gear_path = master_path + "/gui_files/gear.png"
        self.gear = ctk.CTkImage(
            light_image=Image.open(gear_path),
            size=(30, 30),
        )

        settings_b = ctk.CTkButton(
            self.right,
            text="",
            image=self.gear,
            command=self.open_settings,
            width=30,
            height=30,
            bg_color="LightBlue4",
            fg_color="LightBlue4",
            border_width=0,
        )
        settings_b.grid(column=1, row=0, sticky=W, pady=(0, 20))

        # Information Button
        info_path = master_path + "/gui_files/Info.png"  # Get info button path
        self.info = ctk.CTkImage(
            light_image=Image.open(info_path),
            size=(30, 30),
        )
        info_button = ctk.CTkButton(
            self.right,
            image=self.info,
            text="",
            width=30,
            height=30,
            bg_color="LightBlue4",
            fg_color="LightBlue4",
            border_width=0,
            command=lambda: (
                (webbrowser.open("https://www.giacomovalli.com/openhdemg/gui_intro/"))
            ),
        )
        info_button.grid(row=1, column=1, sticky=W, pady=(0, 20))

        # Button for online tutorials
        online_path = master_path + "/gui_files/Online.png"
        self.online = ctk.CTkImage(
            light_image=Image.open(online_path),
            size=(30, 30),
        )
        online_button = ctk.CTkButton(
            self.right,
            image=self.online,
            text="",
            width=30,
            height=30,
            bg_color="LightBlue4",
            fg_color="LightBlue4",
            border_width=0,
            command=lambda: (
                (
                    webbrowser.open(
                        "https://www.giacomovalli.com/openhdemg/tutorials/setup_working_env/"
                    )
                )
            ),
        )
        online_button.grid(row=2, column=1, sticky=W, pady=(0, 20))

        # Button for dev information
        redirect_path = master_path + "/gui_files/Redirect.png"
        self.redirect = ctk.CTkImage(
            light_image=Image.open(redirect_path),
            size=(30, 30),
        )
        redirect_button = ctk.CTkButton(
            self.right,
            image=self.redirect,
            text="",
            width=30,
            height=30,
            bg_color="LightBlue4",
            fg_color="LightBlue4",
            border_width=0,
            command=lambda: (
                (
                    webbrowser.open(
                        "https://www.giacomovalli.com/openhdemg/about-us/#meet-the-developers"
                    )
                )
            ),
        )
        redirect_button.grid(row=3, column=1, sticky=W, pady=(0, 20))

        # Button for contact information
        contact_path = master_path + "/gui_files/Contact.png"
        self.contact = ctk.CTkImage(
            light_image=Image.open(contact_path),
            size=(30, 30),
        )
        contact_button = ctk.CTkButton(
            self.right,
            image=self.contact,
            text="",
            width=30,
            height=30,
            bg_color="LightBlue4",
            fg_color="LightBlue4",
            border_width=0,
            command=lambda: (
                (webbrowser.open("https://www.giacomovalli.com/openhdemg/contacts/"))
            ),
        )
        contact_button.grid(row=4, column=1, sticky=W, pady=(0, 20))

        # Button for citatoin information
        cite_path = master_path + "/gui_files/Cite.png"
        self.cite = ctk.CTkImage(
            light_image=Image.open(cite_path),
            size=(30, 30),
        )
        cite_button = ctk.CTkButton(
            self.right,
            image=self.cite,
            text="",
            width=30,
            height=30,
            bg_color="LightBlue4",
            fg_color="LightBlue4",
            border_width=0,
            command=lambda: (
                (webbrowser.open("https://www.giacomovalli.com/openhdemg/cite-us/"))
            ),
        )
        cite_button.grid(row=5, column=1, sticky=W, pady=(0, 20))

        for child in self.left.winfo_children():
            child.grid_configure(padx=5, pady=5)

    # Define functionalities for buttons used in GUI master window
    def load_settings(self):
        """
        Instance Method to load the setting file for.

        Executed each time when the GUI or a toplevel is openened.
        The settings specified by the user will then be transferred
        to the code and used.
        """

        # If not previously imported, just import it
        global settings
        self.settings = importlib.reload(settings)

    def open_settings(self):
        """
        Instance Method to open the setting file for.

        Executed when the button "Settings" in master GUI window is pressed.
        A python file is openend containing a dictionary with relevant
        variables that users should be able to customize.
        """

        # Determine relative filepath
        file_path = os.path.dirname(os.path.abspath(__file__)) + "/settings.py"

        # Check for operating system and open in default editor
        if sys.platform.startswith("darwin"):  # macOS
            subprocess.run(["open", file_path])
        elif sys.platform.startswith("win32"):  # Windows
            os.startfile(file_path)
        else:  # Linux or other
            subprocess.run(["xdg-open", file_path])

    def get_file_input(self):
        """
        Instance Method to load the file for analysis. The user is asked to
        select the file.

        Executed when the button "Load File" in master GUI window is pressed.

        See Also
        --------
        emg_from_otb, emg_from_demuse, emg_from_delsys, emg_from_customcsv,
        refsig_from_otb, refsig_from_delsys, refsig_from_customcsv in library.
        """

        def load_file():
            try:
                if self.filetype.get() in [
                    "OTB",
                    "DEMUSE",
                    "OPENHDEMG",
                    "CUSTOMCSV",
                    "DELSYS",
                ]:
                    # Check filetype for processing
                    if self.filetype.get() == "OTB":
                        # Ask user to select the decomposed file
                        file_path = filedialog.askopenfilename(
                            title="Open decomposed OTB file to load",
                            filetypes=[("MATLAB files", "*.mat")],
                        )
                        self.file_path = file_path
                        # Load file
                        self.resdict = openhdemg.emg_from_otb(
                            filepath=self.file_path,
                            ext_factor=self.settings.emg_from_otb__ext_factor,
                            refsig=self.settings.emg_from_otb__refsig,
                            extras=self.settings.emg_from_otb__extras,
                            ignore_negative_ipts=self.settings.emg_from_otb__ignore_negative_ipts,
                        )
                        # Add filespecs
                        self.n_channels.configure(
                            text="N Channels: "
                            + str(len(self.resdict["RAW_SIGNAL"].columns)),
                            font=("Segoe UI", 15, ("bold")),
                        )
                        self.n_of_mus.configure(
                            text="N of MUs: " + str(self.resdict["NUMBER_OF_MUS"]),
                            font=("Segoe UI", 15, "bold"),
                        )
                        self.file_length.configure(
                            text="File Length: " + str(self.resdict["EMG_LENGTH"]),
                            font=("Segoe UI", 15, "bold"),
                        )

                    elif self.filetype.get() == "DEMUSE":
                        # Ask user to select the file
                        file_path = filedialog.askopenfilename(
                            title="Open DEMUSE file to load",
                            filetypes=[("MATLAB files", "*.mat")],
                        )
                        self.file_path = file_path
                        # load file
                        self.resdict = openhdemg.emg_from_demuse(
                            filepath=self.file_path,
                            ignore_negative_ipts=self.settings.emg_from_demuse__ignore_negative_ipts,
                        )
                        # Add filespecs
                        self.n_channels.configure(
                            text="N Channels: "
                            + str(len(self.resdict["RAW_SIGNAL"].columns)),
                            font=("Segoe UI", 15, ("bold")),
                        )
                        self.n_of_mus.configure(
                            text="N of MUs: " + str(self.resdict["NUMBER_OF_MUS"]),
                            font=("Segoe UI", 15, "bold"),
                        )
                        self.file_length.configure(
                            text="File Length: " + str(self.resdict["EMG_LENGTH"]),
                            font=("Segoe UI", 15, "bold"),
                        )

                    elif self.filetype.get() == "DELSYS":
                        # Ask user to select the file
                        file_path = filedialog.askopenfilename(
                            title="Select a DELSYS file with raw EMG to load",
                            filetypes=[("MATLAB files", "*.mat")],
                        )
                        # Ask user to open the Delsys decompostition
                        self.mus_path = filedialog.askdirectory(
                            title="Select the folder containing the DELSYS decomposition",
                        )
                        self.file_path = file_path

                        # load DELSYS
                        self.resdict = openhdemg.emg_from_delsys(
                            rawemg_filepath=self.file_path,
                            mus_directory=self.mus_path,
                            emg_sensor_name=self.settings.emg_from_delsys__emg_sensor_name,
                            refsig_sensor_name=self.settings.emg_from_delsys__refsig_sensor_name,
                            filename_from=self.settings.emg_from_delsys__filename_from,
                        )
                        # Add filespecs
                        self.n_channels.configure(
                            text="N Channels: "
                            + str(len(self.resdict["RAW_SIGNAL"].columns)),
                            font=("Segoe UI", 15, ("bold")),
                        )
                        self.n_of_mus.configure(
                            text="N of MUs: " + str(self.resdict["NUMBER_OF_MUS"]),
                            font=("Segoe UI", 15, "bold"),
                        )
                        self.file_length.configure(
                            text="File Length: " + str(self.resdict["EMG_LENGTH"]),
                            font=("Segoe UI", 15, "bold"),
                        )

                    elif self.filetype.get() == "OPENHDEMG":
                        # Ask user to select the file
                        file_path = filedialog.askopenfilename(
                            title="Open JSON file to load",
                            filetypes=[("JSON files", "*.json")],
                        )
                        self.file_path = file_path
                        # load OPENHDEMG (.json)
                        self.resdict = openhdemg.emg_from_json(filepath=self.file_path)
                        # Add filespecs
                        if self.resdict["SOURCE"] in [
                            "DEMUSE",
                            "OTB",
                            "CUSTOMCSV",
                            "DELSYS",
                        ]:
                            # Add filespecs
                            self.n_channels.configure(
                                text="N Channels: "
                                + str(len(self.resdict["RAW_SIGNAL"].columns)),
                                font=("Segoe UI", 15, ("bold")),
                            )
                            self.n_of_mus.configure(
                                text="N of MUs: " + str(self.resdict["NUMBER_OF_MUS"]),
                                font=("Segoe UI", 15, "bold"),
                            )
                            self.file_length.configure(
                                text="File Length: " + str(self.resdict["EMG_LENGTH"]),
                                font=("Segoe UI", 15, "bold"),
                            )
                        else:
                            # Add filespecs
                            self.n_channels.configure(
                                text="N Channels: "
                                + str(len(self.resdict["REF_SIGNAL"].columns)),
                                font=("Segoe UI", 15, ("bold")),
                            )
                            self.n_of_mus.configure(
                                text="N of MUs: N/A",
                                font=("Segoe UI", 15, "bold"),
                            )
                            self.file_length.configure(
                                text="File Length: "
                                + str(len(self.resdict["REF_SIGNAL"].iloc[:, 0])),
                                font=("Segoe UI", 15, "bold"),
                            )
                    else:
                        # Ask user to select the file
                        file_path = filedialog.askopenfilename(
                            title="Open CUSTOMCSV file to load",
                            filetypes=[("CSV files", "*.csv")],
                        )
                        self.file_path = file_path
                        # load file
                        self.resdict = openhdemg.emg_from_customcsv(
                            filepath=self.file_path,
                            ref_signal=self.settings.emg_from_customcsv__ref_signal,
                            raw_signal=self.settings.emg_from_customcsv__raw_signal,
                            ipts=self.settings.emg_from_customcsv__ipts,
                            mupulses=self.settings.emg_from_customcsv__mupulses,
                            binary_mus_firing=self.settings.emg_from_customcsv__binary_mus_firing,
                            accuracy=self.settings.emg_from_customcsv__accuracy,
                            extras=self.settings.emg_from_customcsv__extras,
                            fsamp=self.settings.emg_from_customcsv__fsamp,
                            ied=self.settings.emg_from_customcsv__ied,
                        )
                        # Add filespecs
                        self.n_channels.configure(
                            text="N Channels: "
                            + str(len(self.resdict["RAW_SIGNAL"].columns)),
                            font=("Segoe UI", 15, ("bold")),
                        )
                        self.n_of_mus.configure(
                            text="N of MUs: " + str(self.resdict["NUMBER_OF_MUS"]),
                            font=("Segoe UI", 15, "bold"),
                        )
                        self.file_length.configure(
                            text="File Length: " + str(self.resdict["EMG_LENGTH"]),
                            font=("Segoe UI", 15, "bold"),
                        )

                    # Get filename
                    filename = os.path.splitext(os.path.basename(file_path))[0]
                    self.filename = filename

                    # Add filename to label
                    self.title(self.filename)

                    # End progress
                    progress.grid_remove()
                    progress.stop()

                # This sections is used for refsig loading as they do not
                # require the filespecs to be loaded.
                else:
                    if self.filetype.get() == "OTB_REFSIG":
                        file_path = filedialog.askopenfilename(
                            title="Open OTB_REFSIG file to load",
                            filetypes=[("MATLAB files", "*.mat")],
                        )
                        self.file_path = file_path
                        # load refsig
                        self.resdict = openhdemg.refsig_from_otb(
                            filepath=self.file_path,
                            refsig=self.settings.refsig_from_otb__refsig,
                            extras=self.settings.refsig_from_otb__extras,
                        )

                    elif self.filetype.get() == "DELSYS_REFSIG":

                        # Ask user to select the file
                        file_path = filedialog.askopenfilename(
                            title="Select a DELSYS_REFSIG file with raw EMG to load",
                            filetypes=[("MATLAB files", "*.mat")],
                        )
                        self.file_path = file_path
                        # load DELSYS
                        self.resdict = openhdemg.refsig_from_delsys(
                            filepath=self.file_path,
                            refsig_sensor_name=self.settings.refsig_from_delsys__refsig_sensor_name,
                        )

                    elif self.filetype.get() == "CUSTOMCSV_REFSIG":
                        file_path = filedialog.askopenfilename(
                            title="Open CUSTOMCSV_REFSIG file to load",
                            filetypes=[("CSV files", "*.csv")],
                        )
                        self.file_path = file_path
                        # load refsig
                        self.resdict = openhdemg.refsig_from_customcsv(
                            filepath=self.file_path,
                            ref_signal=self.settings.refsig_from_customcsv__ref_signal,
                            extras=self.settings.refsig_from_customcsv__extras,
                            fsamp=self.settings.refsig_from_customcsv__fsamp,
                        )

                    # Get filename
                    filename = os.path.splitext(os.path.basename(file_path))[0]
                    self.filename = filename

                    # Add filename to label
                    self.title(self.filename)

                    # Add filespecs
                    self.n_channels.configure(
                        text="N Channels: "
                        + str(len(self.resdict["REF_SIGNAL"].columns)),
                        font=("Segoe UI", 15, ("bold")),
                    )
                    self.n_of_mus.configure(
                        text="N of MUs: N/A",
                        font=("Segoe UI", 15, "bold"),
                    )
                    self.file_length.configure(
                        text="File Length: "
                        + str(len(self.resdict["REF_SIGNAL"].iloc[:, 0])),
                        font=("Segoe UI", 15, "bold"),
                    )

                # End progress
                progress.stop()
                progress.grid_remove()

                return

            except ValueError as e:
                show_error_dialog(
                    parent=self,
                    error=e,
                    solution=str(
                        "When an OTB file is loaded, make sure to "
                        + "specify an extension factor (number) first."
                        + "\nWhen a DELSYS file is loaded, make sure to "
                        + "specify the correct folder."
                    ),
                )
                # End progress
                progress.stop()
                progress.grid_remove()

            except FileNotFoundError as e:
                show_error_dialog(
                    parent=self,
                    error=e,
                    solution=str(
                        "Make sure to load correct file"
                        + "according to your specification."
                    ),
                )
                # End progress
                progress.stop()
                progress.grid_remove()

            except TypeError as e:
                show_error_dialog(
                    parent=self,
                    error=e,
                    solution=str(
                        "Make sure to load correct file"
                        + "according to your specification."
                    ),
                )
                # End progress
                progress.stop()
                progress.grid_remove()

            except KeyError as e:
                show_error_dialog(
                    parent=self,
                    error=e,
                    solution=str(
                        "Make sure to load correct file"
                        + "according to your specification."
                    ),
                )
                # End progress
                progress.stop()
                progress.grid_remove()

            except:
                # End progress
                progress.stop()
                progress.grid_remove()

        # Re-Load settings
        self.load_settings()

        # Indicate Progress
        progress = ctk.CTkProgressBar(
            self.left,
            mode="indeterminate",
            width=100,
        )
        progress.grid(row=4, column=0)
        progress.start()

        # Create a thread to run the load_file function
        load_thread = threading.Thread(target=load_file)
        load_thread.start()

    def on_filetype_change(self, *args):
        """
        This function is called when the value of the filetype variable is
        changed. If filetype is set to != "OPENHDEMG", it will create a second
        combobox on the grid at column 0 and row 2 and when the filetype is
        set to "OPENHDEMG" it will remove the second combobox from the grid.
        """

        # Make sure to forget all the previous labels
        if hasattr(self, "verify_settings_text"):
            self.verify_settings_text.grid_forget()

        if self.filetype.get() != "OPENHDEMG":
            # Display the text: Verify openfiles settings!
            self.verify_settings_text = ctk.CTkLabel(
                self.left,
                text="Verify openfiles settings!",
                font=("Segoe UI", 12, "bold"),
                text_color="black",
            )
            self.verify_settings_text.grid(
                column=0, row=2, sticky=(W, E), padx=5,
            )

    def save_emgfile(self):
        """
        Instance method to save the edited emgfile. Results are saved in a
        .json file.

        Executed when the "Save File" button in the master GUI window is
        pressed.

        Raises
        ------
        AttributeError
            When a file was not loaded in the GUI.

        See Also
        --------
        save_json_emgfile in library.
        """

        def save_file():
            try:
                # Ask user to select the directory and file name
                save_filepath = filedialog.asksaveasfilename(
                    defaultextension=".json",
                    filetypes=(("JSON files", "*.json"), ("all files", "*.*")),
                )

                if not save_filepath:
                    # End progress
                    progress.stop()
                    progress.grid_remove()
                    return  # User canceled the file dialog

                # Get emgfile
                save_emg = self.resdict

                # Save json file
                openhdemg.save_json_emgfile(
                    emgfile=save_emg,
                    filepath=save_filepath,
                    compresslevel=self.settings.save_json_emgfile__compresslevel,
                )

                # End progress
                progress.stop()
                progress.grid_remove()

                return

            except AttributeError as e:
                show_error_dialog(
                    parent=self,
                    error=e,
                    solution=str("Make sure a file is loaded."),
                )

        # Re-Load settings
        self.load_settings()

        # Indicate Progress
        progress = ctk.CTkProgressBar(self.left, mode="indeterminate")
        progress.grid(row=4, column=0)
        progress.start()

        # Create a thread to run the save_file function
        save_thread = threading.Thread(target=save_file)
        save_thread.start()

    def reset_analysis(self):
        """
        Instance method to restore the GUI to base data. Any analysis progress
        will be deleted by reloading the original file.

        Executed when button "Reset Analysis" in master GUI window is pressed.
        The emgfile is updated to its original state.

        Raises
        ------
        AttributeError
            When no file was loaded in the GUI.
        FileNotFoundError
            When no file was loaded in the GUI.
        """

        # Get user input and check whether analysis wants to be truly resetted
        if not messagebox.askokcancel(
            title="Attention",
            message="Do you really want to reset the analysis?",
            icon="warning",
        ):
            # user decided to not rest analysis
            return

        # user decided to rest analysis
        try:
            # reload original file
            if self.filetype.get() in [
                "OTB",
                "DEMUSE",
                "OPENHDEMG",
                "CUSTOMCSV",
                "DELSYS",
            ]:
                if self.filetype.get() == "OTB":
                    self.resdict = openhdemg.emg_from_otb(
                        filepath=self.file_path,
                        ext_factor=self.settings.emg_from_otb__ext_factor,
                        refsig=self.settings.emg_from_otb__refsig,
                        extras=self.settings.emg_from_otb__extras,
                        ignore_negative_ipts=self.settings.emg_from_otb__ignore_negative_ipts,
                    )

                elif self.filetype.get() == "DEMUSE":
                    self.resdict = openhdemg.emg_from_demuse(
                        filepath=self.file_path,
                        ignore_negative_ipts=self.settings.emg_from_demuse__ignore_negative_ipts,
                    )

                elif self.filetype.get() == "OPENHDEMG":
                    self.resdict = openhdemg.emg_from_json(filepath=self.file_path)

                elif self.filetype.get() == "CUSTOMCSV":
                    self.resdict = openhdemg.emg_from_customcsv(
                        filepath=self.file_path,
                        ref_signal=self.settings.emg_from_customcsv__ref_signal,
                        raw_signal=self.settings.emg_from_customcsv__raw_signal,
                        ipts=self.settings.emg_from_customcsv__ipts,
                        mupulses=self.settings.emg_from_customcsv__mupulses,
                        binary_mus_firing=self.settings.emg_from_customcsv__binary_mus_firing,
                        accuracy=self.settings.emg_from_customcsv__accuracy,
                        extras=self.settings.emg_from_customcsv__extras,
                        fsamp=self.settings.emg_from_customcsv__fsamp,
                        ied=self.settings.emg_from_customcsv__ied,
                    )
                elif self.filetype.get() == "DELSYS":
                    self.resdict = openhdemg.emg_from_delsys(
                        rawemg_filepath=self.file_path,
                        mus_directory=self.mus_path,
                        emg_sensor_name=self.settings.emg_from_delsys__emg_sensor_name,
                        refsig_sensor_name=self.settings.emg_from_delsys__refsig_sensor_name,
                        filename_from=self.settings.emg_from_delsys__filename_from,
                    )
                # Update Filespecs
                self.n_channels.configure(
                    text="N Channels: "
                    + str(len(self.resdict["RAW_SIGNAL"].columns)),
                    font=("Segoe UI", 15, ("bold")),
                )
                self.n_of_mus.configure(
                    text="N of MUs: " + str(self.resdict["NUMBER_OF_MUS"]),
                    font=("Segoe UI", 15, "bold"),
                )
                self.file_length.configure(
                    text="File Length: " + str(self.resdict["EMG_LENGTH"]),
                    font=("Segoe UI", 15, "bold"),
                )

            else:
                # load refsig
                if self.filetype.get() == "OTB_REFSIG":
                    self.resdict = openhdemg.refsig_from_otb(
                        filepath=self.file_path
                    )
                elif self.filetype.get() == "DELSYS_REFSIG":
                    self.resdict = openhdemg.refsig_from_delsys(
                        filepath=self.file_path,
                        refsig_sensor_name=self.settings.refsig_from_delsys__refsig_sensor_name,
                    )
                elif self.filetype.get() == "CUSTOMCSV_REFSIG":
                    self.resdict = openhdemg.refsig_from_customcsv(
                        filepath=self.file_path,
                        ref_signal=self.settings.refsig_from_customcsv__ref_signal,
                        extras=self.settings.refsig_from_customcsv__extras,
                        fsamp=self.settings.refsig_from_customcsv__fsamp,
                    )

                # Reconfigure labels for refsig
                self.n_channels.configure(
                    text="N Channels: "
                    + str(len(self.resdict["REF_SIGNAL"].columns)),
                    font=("Segoe UI", 15, ("bold")),
                )
                self.n_of_mus.configure(
                    text="N of MUs: N/A",
                    font=("Segoe UI", 15, "bold"),
                )
                self.file_length.configure(
                    text="File Length: "
                    + str(len(self.resdict["REF_SIGNAL"].iloc[:, 0])),
                    font=("Segoe UI", 15, "bold"),
                )

            # Update Plot
            if hasattr(self, "fig"):
                self.in_gui_plotting(resdict=self.resdict)

            # Clear frame for output
            if hasattr(self, "terminal"):
                self.terminal = ttk.LabelFrame(
                    self, text="Result Output", height=100, relief="ridge"
                )
                self.terminal.grid(
                    column=0,
                    row=21,
                    columnspan=2,
                    pady=8,
                    padx=10,
                    sticky=(N, S, W, E),
                )

        except AttributeError as e:
            show_error_dialog(
                parent=self, error=e,
                solution=str("Make sure a file is loaded."),
            )

        except FileNotFoundError as e:
            show_error_dialog(
                parent=self, error=e,
                solution=str("Make sure a file is loaded."),
            )

    # -----------------------------------------------------------------------------------------------
    # Plotting inside of GUI

    def in_gui_plotting(self, resdict, plot="idr"):
        """
        Instance method to plot any analysis results in the GUI for inspection.
        Plots are updated during the analysis process.

        Executed when button "View MUs" in master GUI window is pressed or
        when the original input file is changed.

        Raises
        ------
        AttributeError
            When no file was loaded in the GUI.

        See Also
        --------
        plot_refsig, plot_idr in the library.
        """

        try:
            if self.resdict["SOURCE"] in [
                "OTB_REFSIG",
                "CUSTOMCSV_REFSIG",
                "DELSYS_REFSIG",
            ]:
                self.fig = openhdemg.plot_refsig(
                    emgfile=resdict, showimmediately=False,
                )
            elif plot == "idr":
                self.fig = openhdemg.plot_idr(
                    emgfile=resdict, showimmediately=False,
                )
            elif plot == "refsig_fil":
                self.fig = openhdemg.plot_refsig(
                    emgfile=resdict, showimmediately=False,
                )
            elif plot == "refsig_off":
                self.fig = openhdemg.plot_refsig(
                    emgfile=resdict, showimmediately=False,
                )

            self.canvas = FigureCanvasTkAgg(self.fig, master=self.right)
            self.canvas.get_tk_widget().grid(
                row=0, column=0, rowspan=6, sticky=(N, S, E, W), padx=5
            )
            toolbar = NavigationToolbar2Tk(
                self.canvas, self.right, pack_toolbar=False,
            )
            toolbar.grid(row=5, column=0, sticky=S)
            plt.close()

        except AttributeError as e:
            show_error_dialog(
                parent=self, error=e,
                solution=str("Make sure a file is loaded."),
            )

    # -----------------------------------------------------------------------------------------------
    # Analysis results display

    def display_results(self, input_df):
        """
        Instance method that displays all analysis results in the
        output terminal using Pandastable. Input must be a Pandas dataframe.

        Executed trough functions with calculated anylsis results.

        Parameters
        ----------
        input_df : pd.DataFrame
            Dataftame containing the analysis results.
        """

        # Create frame for output
        self.terminal = ttk.LabelFrame(
            self,
            text="Result Output",
            height=100,
            relief="ridge",
        )
        self.terminal.grid(
            column=0, row=21, columnspan=2, pady=8, padx=10,
            sticky=(N, S, W, E),
        )

        # Display results
        table = Table(
            self.terminal,
            dataframe=input_df,
            showtoolbar=False,
            showstatusbar=False,
            height=100,
            width=100,
        )

        # Resize column width
        options = {"cellwidth": 10}
        config.apply_options(options, table)

        # Show results
        table.show()


# -----------------------------------------------------------------------------------------------
def run_main():
    # Run GUI upon calling
    if __name__ == "__main__":
        app = emgGUI()
        app._state_before_windows_set_titlebar_color = "zoomed"
        app.mainloop()


if __name__ == "__main__":
    app = emgGUI()
    app._state_before_windows_set_titlebar_color = "zoomed"
    app.mainloop()<|MERGE_RESOLUTION|>--- conflicted
+++ resolved
@@ -11,16 +11,7 @@
 import threading
 import webbrowser
 from tkinter import (
-    messagebox,
-    ttk,
-    filedialog,
-    Canvas,
-    StringVar,
-    Tk,
-    N,
-    S,
-    W,
-    E,
+    messagebox, ttk, filedialog, Canvas, StringVar, Tk, N, S, W, E,
 )
 import customtkinter as ctk
 from pandastable import Table, config
@@ -30,21 +21,14 @@
 import matplotlib.pyplot as plt
 import matplotlib
 from matplotlib.backends.backend_tkagg import (
-    FigureCanvasTkAgg,
-    NavigationToolbar2Tk,
+    FigureCanvasTkAgg, NavigationToolbar2Tk,
 )
 
 import openhdemg.library as openhdemg
 import openhdemg.gui.settings as settings
 from openhdemg.gui.gui_modules import (
-    MURemovalWindow,
-    EditSig,
-    GUIHelpers,
-    AnalyseForce,
-    MuAnalysis,
-    PlotEmg,
-    AdvancedAnalysis,
-    show_error_dialog,
+    MURemovalWindow, EditSig, GUIHelpers, AnalyseForce, MuAnalysis, PlotEmg,
+    AdvancedAnalysis, show_error_dialog,
 )
 
 matplotlib.use("TkAgg")
@@ -52,8 +36,6 @@
     os.path.dirname(os.path.abspath(__file__))
     + "/gui_files/gui_color_theme.json"
 )
-# TODO are you sure this is working? Because you always specify the colors
-# manually in the code
 
 
 class emgGUI(ctk.CTk):
@@ -163,11 +145,6 @@
         # Set up GUI
         self.title("openhdemg")
         master_path = os.path.dirname(os.path.abspath(__file__))
-<<<<<<< HEAD
-        iconpath = master_path + "/gui_files/Icon.ico"
-        self.master.iconbitmap(iconpath)
-        
-=======
         ctk.set_default_color_theme(
             master_path + "/gui_files/gui_color_theme.json"
         )
@@ -175,7 +152,6 @@
         iconpath = master_path + "/gui_files/Icon_transp.ico"
         self.iconbitmap(iconpath)
 
->>>>>>> f9d2d10d
         # Necessary for resizing
         self.columnconfigure(0, weight=1)
         self.columnconfigure(1, weight=5)
@@ -233,25 +209,25 @@
             self.left,
             text="Filespecs",
             font=("Segoe UI", 18, "underline"),
-        ).grid(column=1, row=1, sticky=(W))
+        ).grid(column=1, row=1, sticky=W)
         self.n_channels = ctk.CTkLabel(
             self.left,
             text="N Channels:",
             font=("Segoe UI", 15, "bold"),
         )
-        self.n_channels.grid(column=1, row=2, sticky=(W))
+        self.n_channels.grid(column=1, row=2, sticky=W)
         self.n_of_mus = ctk.CTkLabel(
             self.left,
             text="N of MUs:",
             font=("Segoe UI", 15, "bold"),
         )
-        self.n_of_mus.grid(column=1, row=3, sticky=(W))
+        self.n_of_mus.grid(column=1, row=3, sticky=W)
         self.file_length = ctk.CTkLabel(
             self.left,
             text="File Length:",
             font=("Segoe UI", 15, "bold"),
         )
-        self.file_length.grid(column=1, row=4, sticky=(W))
+        self.file_length.grid(column=1, row=4, sticky=W)
         separator0 = ttk.Separator(self.left, orient="horizontal")
         separator0.grid(column=0, columnspan=2, row=5, sticky=(E, W))
 
@@ -269,8 +245,7 @@
         export = ctk.CTkButton(
             self.left,
             text="Save Results",
-            command=lambda: (GUIHelpers(parent=self).export_to_excel()),
-        )
+            command=lambda: (GUIHelpers(parent=self).export_to_excel()))
         export.grid(column=1, row=6, sticky=(N, S, E, W))
 
         # View Motor Unit Firings
@@ -395,8 +370,6 @@
         logo_path = master_path + "/gui_files/logo.png"  # Get logo path
         self.logo = tk.PhotoImage(file=logo_path)
 
-        # TODO make resizable and centre the logo - it is now acceptable
-        # although not resizable nor centered
         self.logo_canvas.create_image(
             400,
             300,
@@ -1175,7 +1148,7 @@
                 solution=str("Make sure a file is loaded."),
             )
 
-    # -----------------------------------------------------------------------------------------------
+    # ----------------------------------------------------------------------------------------------
     # Plotting inside of GUI
 
     def in_gui_plotting(self, resdict, plot="idr"):
@@ -1234,7 +1207,7 @@
                 solution=str("Make sure a file is loaded."),
             )
 
-    # -----------------------------------------------------------------------------------------------
+    # ----------------------------------------------------------------------------------------------
     # Analysis results display
 
     def display_results(self, input_df):
@@ -1280,7 +1253,7 @@
         table.show()
 
 
-# -----------------------------------------------------------------------------------------------
+# ----------------------------------------------------------------------------------------------
 def run_main():
     # Run GUI upon calling
     if __name__ == "__main__":
